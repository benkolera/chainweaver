--- conflicted
+++ resolved
@@ -1,14 +1,10 @@
-{-# LANGUAGE DataKinds           #-}
-{-# LANGUAGE FlexibleContexts    #-}
-{-# LANGUAGE LambdaCase          #-}
-{-# LANGUAGE OverloadedStrings   #-}
+{-# LANGUAGE DataKinds #-}
+{-# LANGUAGE FlexibleContexts #-}
+{-# LANGUAGE LambdaCase #-}
+{-# LANGUAGE OverloadedStrings #-}
 {-# LANGUAGE ScopedTypeVariables #-}
-<<<<<<< HEAD
-{-# LANGUAGE TypeApplications    #-}
-{-# LANGUAGE TypeOperators       #-}
-=======
+{-# LANGUAGE TypeApplications #-}
 {-# LANGUAGE TypeOperators #-}
->>>>>>> fd823c0e
 module Desktop.Mac where
 
 import Control.Concurrent
