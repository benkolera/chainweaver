--- conflicted
+++ resolved
@@ -1,24 +1,14 @@
-<<<<<<< HEAD
-{-# LANGUAGE ConstraintKinds     #-}
-{-# LANGUAGE DataKinds           #-}
-{-# LANGUAGE FlexibleContexts    #-}
-{-# LANGUAGE GADTs               #-}
-{-# LANGUAGE LambdaCase          #-}
-{-# LANGUAGE OverloadedStrings   #-}
-{-# LANGUAGE QuasiQuotes         #-}
-{-# LANGUAGE RecursiveDo         #-}
-=======
 {-# LANGUAGE ConstraintKinds #-}
 {-# LANGUAGE DataKinds #-}
 {-# LANGUAGE FlexibleContexts #-}
 {-# LANGUAGE GADTs #-}
 {-# LANGUAGE LambdaCase #-}
 {-# LANGUAGE OverloadedStrings #-}
+{-# LANGUAGE QuasiQuotes #-}
 {-# LANGUAGE RecursiveDo #-}
->>>>>>> fd823c0e
 {-# LANGUAGE ScopedTypeVariables #-}
-{-# LANGUAGE StandaloneDeriving  #-}
-{-# LANGUAGE TypeApplications    #-}
+{-# LANGUAGE StandaloneDeriving #-}
+{-# LANGUAGE TypeApplications #-}
 
 module Desktop.Frontend (desktop, bipWallet, fileStorage) where
 
