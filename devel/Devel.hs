module Devel where

<<<<<<< HEAD
import           Control.Concurrent.Async (withAsync)
=======
import           Control.Exception
import qualified Control.Concurrent.Async as Async
>>>>>>> 1eb5d80a
import           Control.Monad
import           Obelisk.Run
import qualified Pact.Server.Server       as Pact


import           Backend
import           Frontend


main :: Int -> IO ()
main port = do
<<<<<<< HEAD
  let
    runPact = Pact.serve "config/common/pact.yaml"
    runServer = run port backend frontend
  withAsync runPact (const runServer)
=======
  Async.withAsync (pactSafeServe "config/common/pact.yaml") $ \s -> do
    run port backend frontend
    Async.wait s

pactSafeServe :: String -> IO ()
pactSafeServe configFile = bracket
  (Pact.setupServer configFile)
  (\(_, cmd, hist) -> do
    Async.uninterruptibleCancel cmd
    Async.uninterruptibleCancel hist
  )
  (\(runServer, cmd, hist) -> do
    Async.link cmd
    Async.link hist
    runServer
  )
>>>>>>> 1eb5d80a
<|MERGE_RESOLUTION|>--- conflicted
+++ resolved
@@ -1,12 +1,8 @@
 module Devel where
 
-<<<<<<< HEAD
 import           Control.Concurrent.Async (withAsync)
-=======
-import           Control.Exception
 import qualified Control.Concurrent.Async as Async
->>>>>>> 1eb5d80a
-import           Control.Monad
+import           Control.Exception        (bracket)
 import           Obelisk.Run
 import qualified Pact.Server.Server       as Pact
 
@@ -17,15 +13,10 @@
 
 main :: Int -> IO ()
 main port = do
-<<<<<<< HEAD
   let
-    runPact = Pact.serve "config/common/pact.yaml"
+    runPact = pactSafeServe "config/common/pact.yaml"
     runServer = run port backend frontend
   withAsync runPact (const runServer)
-=======
-  Async.withAsync (pactSafeServe "config/common/pact.yaml") $ \s -> do
-    run port backend frontend
-    Async.wait s
 
 pactSafeServe :: String -> IO ()
 pactSafeServe configFile = bracket
@@ -38,5 +29,4 @@
     Async.link cmd
     Async.link hist
     runServer
-  )
->>>>>>> 1eb5d80a
+  )