/* Extra styles added on top of the ones in pact-web-ui */

.hidden.transition { display: none; visibility: hidden; }

.repl-input-controls {
    width: 100%;
    display: flex;
    flex-direction: row;
    justify-content: flex-start;
}

.repl-input-controls .prompt {
    padding-right: 10px;
    flex-grow: 0;
}

.repl-input-controls input {
    flex-grow: 1;
    border: none;
}

.repl-input-controls input:focus {
    outline: none;
}

.repl-input-controls button {
    width: 100%;
    padding: 0;
    margin: 0;
}


.wysiwyg,.ace_editor,.code-font {
    font-family: 'RobotoMono', monospace !important;
    font-size: 15px;
}

.wysiwyg,.ace_editor {
    background: #ffffff !important;
}

.wysiwyg {
  position: relative;
  border-radius: 4px;
}

.wysiwyg > * {
  border-radius: 4px;
}

.wysiwyg .ace_editor,.ace_scroller {
  border-radius: 4px;
}


.ace_editor {
  position: absolute;
  top: 0px;
  bottom: 0px;
  left: 0px;
  right: 0px;
}

.ace_scrollbar {
    display: none !important;
}

#control-nav .wysiwyg {
  height: 30vh;
}

.header i {
  cursor: pointer;
}

h4 .keyset-chooser-toggle {
  cursor: pointer;
}

#main #control-ui {
  width: 50%;
}
div.control-block.repl-output {
  overflow-x: auto;
}

.walletkey {
  overflow-x: hidden;
  text-overflow: ellipsis;
}

.walletkey.hidden {
  text-overflow: clip;
}

td.centercell {
  text-align: center;
}

.keys-list {
  margin-top: 20px;
}

#modal-root select {
  color: black;
  padding-right: 36px;
  background-image: url(/static/img/arrow-down.svg);
  background-size: 10px;
}

<<<<<<< HEAD
[type = "button"]:hover {
  cursor: pointer;
=======
.left-col {
  text-align: left;
>>>>>>> 87fe4998
}<|MERGE_RESOLUTION|>--- conflicted
+++ resolved
@@ -108,11 +108,11 @@
   background-size: 10px;
 }
 
-<<<<<<< HEAD
+
 [type = "button"]:hover {
   cursor: pointer;
-=======
+}
+
 .left-col {
   text-align: left;
->>>>>>> 87fe4998
 }