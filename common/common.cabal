--- conflicted
+++ resolved
@@ -1,9 +1,5 @@
 name: common
-<<<<<<< HEAD
-version:             1.2.0
-=======
 version:             1.2.1
->>>>>>> 0a4a89be
 cabal-version: >= 1.2
 build-type: Simple
 
