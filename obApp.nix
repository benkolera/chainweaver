--- conflicted
+++ resolved
@@ -76,39 +76,6 @@
         # servant-github = haskellLib.dontCheck super.servant-github;
       };
       common-overlay = self: super:
-<<<<<<< HEAD
-        let callHackageDirect = {pkg, ver, sha256}@args:
-              let pkgver = "${pkg}-${ver}";
-              in self.callCabal2nix pkg (pkgs.fetchzip {
-                   url = "http://hackage.haskell.org/package/${pkgver}/${pkgver}.tar.gz";
-                   inherit sha256;
-                 }) {};
-         in {
-            intervals = dontCheck super.intervals;
-
-            pact = pkgs.haskell.lib.overrideCabal super.pact (drv: {
-              testSystemDepends = (drv.testSystemDepends or []) ++ [ pkgs.z3 ];
-              doCheck = false;
-              executableToolDepends = (drv.executableToolDepends or []) ++ [ pkgs.makeWrapper ];
-              postInstall = ''
-                wrapProgram $out/bin/pact --prefix PATH : "${pkgs.z3}/bin/"
-              '';
-            });
-
-            sbv = pkgs.haskell.lib.dontCheck (callHackageDirect {
-              pkg = "sbv";
-              ver = "8.2";
-              sha256 = "1isa8p9dnahkljwj0kz10119dwiycf11jvzdc934lnjv1spxkc9k";
-            });
-
-            # need crackNum 2.3
-            crackNum = pkgs.haskell.lib.dontCheck (self.callCabal2nix "crackNum" (pkgs.fetchFromGitHub {
-              owner = "LeventErkok";
-              repo = "crackNum";
-              rev = "54cf70861a921062db762b3c50e933e73446c3b2";
-              sha256 = "02cg64rq8xk7x53ziidljyv3gsshdpgbzy7h03r869gj02l7bxwa";
-            }) {});
-=======
         let
           callHackageDirect = {pkg, ver, sha256}@args:
             let pkgver = "${pkg}-${ver}";
@@ -117,7 +84,6 @@
                 inherit sha256;
               }) {};
         in {
->>>>>>> b25334ce
 
         ghc-lib-parser = haskellLib.overrideCabal super.ghc-lib-parser { postInstall = "sed -i 's/exposed: True/exposed: False/' $out/lib/ghc*/package.conf.d/*.conf"; };
         pact = haskellLib.dontCheck super.pact; # TODO don't do this
@@ -126,12 +92,8 @@
         obelisk-oauth-frontend = haskellLib.doJailbreak super.obelisk-oauth-frontend;
       };
     in self: super: lib.foldr lib.composeExtensions (_: _: {}) [
-<<<<<<< HEAD
+      (import (hackGet ./deps/pact + "/overrides.nix") pkgs)
       desktop-overlay
-=======
-      (import (hackGet ./deps/pact + "/overrides.nix") pkgs)
-      mac
->>>>>>> b25334ce
       common-overlay
       (optionalExtension (super.ghc.isGhcjs or false) guard-ghcjs-overlay)
       (optionalExtension (super.ghc.isGhcjs or false) ghcjs-overlay)
