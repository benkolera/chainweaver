--- conflicted
+++ resolved
@@ -46,52 +46,28 @@
   , snocIntMap
   ) where
 
-<<<<<<< HEAD
-import           Control.Lens
-import           Control.Monad.Except (runExcept)
-import           Control.Monad.Fix
-import           Data.Aeson
-import           Data.Decimal                (Decimal)
-import           Data.IntMap                 (IntMap)
-import qualified Data.IntMap                 as IntMap
-import           Data.Text                   (Text)
-import qualified Data.Text                   as T
-import           Generics.Deriving.Monoid    (mappenddefault, memptydefault)
-import           GHC.Generics                (Generic)
-import           Reflex
-import           Pact.Types.ChainId
-import qualified Pact.Types.Term             as Pact
-import qualified Pact.Types.Type             as Pact
-import Frontend.Crypto.Class
-
-import           Common.Orphans              ()
-import           Frontend.Crypto.Ed25519
-import           Frontend.Foundation
-import           Frontend.Storage
-=======
 import Control.Lens
 import Control.Monad.Except (runExcept)
 import Control.Monad.Fix
 import Data.Aeson
-import Data.Map (Map)
-import Data.Set (Set)
+import Data.Decimal
+import Data.IntMap (IntMap)
 import Data.Text (Text)
 import GHC.Generics (Generic)
 import Generics.Deriving.Monoid (mappenddefault, memptydefault)
 import Kadena.SigningApi (AccountName(..), mkAccountName)
 import Pact.Types.ChainId
 import Reflex
-import qualified Data.Map as Map
-import qualified Data.Set as Set
+import qualified Data.IntMap as IntMap
 import qualified Data.Text as T
 import qualified Pact.Types.Term as Pact
 import qualified Pact.Types.Type as Pact
 
 import Common.Orphans ()
+import Frontend.Crypto.Class
 import Frontend.Crypto.Ed25519
 import Frontend.Foundation
 import Frontend.Storage
->>>>>>> c3c063c1
 
 -- | Account balance wrapper
 newtype AccountBalance = AccountBalance { unAccountBalance :: Decimal } deriving (Eq, Ord, Num)
@@ -104,22 +80,6 @@
   } deriving Generic
 
 makePactLenses ''KeyPair
-
-<<<<<<< HEAD
-newtype AccountName = AccountName
-  { unAccountName :: Text
-  } deriving (Eq, Ord, Show, ToJSON, FromJSON, ToJSONKey, FromJSONKey)
-
--- | Smart constructor for account names. The only restriction in the coin
--- contract (as it stands) appears to be that accounts can't be an empty string
-mkAccountName :: Text -> Either Text AccountName
-mkAccountName n
-  | T.null n = Left "Account name must not be empty"
-  | otherwise = Right $ AccountName n
-=======
--- | `KeyName` to `Key` mapping
-type KeyPairs = Map KeyName KeyPair
->>>>>>> c3c063c1
 
 -- | Account guards. We split this out here because we are only really
 -- interested in keyset guards right now. Someday we might end up replacing this
