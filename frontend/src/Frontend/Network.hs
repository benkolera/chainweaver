--- conflicted
+++ resolved
@@ -55,12 +55,9 @@
   , prettyPrintNetworkErrors
   , networkErrorResultToEither
   , buildCmd
-<<<<<<< HEAD
   , buildContPayload
   , buildCmdWithPayload
-=======
   , buildCmdWithPactKey
->>>>>>> 4d7a3db1
   , mkSimpleReadReq
   , getNetworkNameAndMeta
   , getCreationTime
@@ -996,11 +993,16 @@
   -> Map PublicKey [SigCapability]
   -- ^ Capabilities for each public key
   -> m (Command Text)
-<<<<<<< HEAD
-buildCmd mNonce networkName meta signingKeys extraKeys code dat caps = do
-  payload <- buildExecPayload mNonce networkName meta signingKeys extraKeys code dat caps
-  buildCmdWithPayload payload signingKeys
-
+buildCmdWithSigs signingFn mNonce networkName meta signingKeys extraKeys code dat caps = do
+  cmd <- encodeAsText . encode <$> buildExecPayload mNonce networkName meta signingKeys extraKeys code dat caps
+  let
+    cmdHashL = hash (T.encodeUtf8 cmd)
+  sigs <- signingFn cmdHashL signingKeys
+  pure $ Command
+    { _cmdPayload = cmd
+    , _cmdSigs = sigs
+    , _cmdHash = cmdHashL
+    }
 
 -- | Build a single cmd as expected in the `cmds` array of the /send payload.
 --
@@ -1017,14 +1019,7 @@
 buildCmdWithPayload payload signingKeys = do
   let cmd = encodeAsText $ encode payload
   let cmdHashL = hash (T.encodeUtf8 cmd)
-  sigs <- buildSigs cmdHashL signingKeys
-=======
-buildCmdWithSigs signingFn mNonce networkName meta signingKeys extraKeys code dat caps = do
-  cmd <- encodeAsText . encode <$> buildExecPayload mNonce networkName meta signingKeys extraKeys code dat caps
-  let
-    cmdHashL = hash (T.encodeUtf8 cmd)
-  sigs <- signingFn cmdHashL signingKeys
->>>>>>> 4d7a3db1
+  sigs <- buildSigs Nothing cmdHashL signingKeys
   pure $ Command
     { _cmdPayload = cmd
     , _cmdSigs = sigs
