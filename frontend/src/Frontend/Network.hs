--- conflicted
+++ resolved
@@ -857,13 +857,8 @@
     getRequestKey :: MonadError NetworkError m => RequestKeys -> m RequestKey
     getRequestKey r =
       case _rkRequestKeys r of
-<<<<<<< HEAD
-        (key :| []) -> pure key
-        _     -> throwError $ NetworkError_Other "Response contained more than one RequestKey."
-=======
         key :| [] -> pure key
         _         -> throwError $ NetworkError_Other "Response contained more than one RequestKey."
->>>>>>> d603b43a
 
 
 -- Request building ....
