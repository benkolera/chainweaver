{-# LANGUAGE CPP                        #-}
{-# LANGUAGE ConstraintKinds            #-}
{-# LANGUAGE DeriveGeneric              #-}
{-# LANGUAGE FlexibleContexts           #-}
{-# LANGUAGE FlexibleInstances          #-}
{-# LANGUAGE FunctionalDependencies     #-}
{-# LANGUAGE GADTs                      #-}
{-# LANGUAGE GeneralizedNewtypeDeriving #-}
{-# LANGUAGE LambdaCase                 #-}
{-# LANGUAGE MultiParamTypeClasses      #-}
{-# LANGUAGE OverloadedStrings          #-}
{-# LANGUAGE RankNTypes                 #-}
{-# LANGUAGE ScopedTypeVariables        #-}
{-# LANGUAGE TemplateHaskell            #-}
{-# LANGUAGE TupleSections              #-}
{-# LANGUAGE TypeFamilies               #-}

-- | Interface for accessing Pact backends.
--
--   The module offers the possibility of selecting a particular backend and
--   sending commands to it, by making use of the Pact REST API.
module Frontend.Backend
  ( -- * Types & Classes
    BackendName
  , textBackendName
  , BackendRef
  , backendRefUri
  , backendRefName
  , textBackendRefName
  , BackendRequest (..)
  , BackendError (..)
  , BackendErrorResult
  , BackendCfg (..)
  , HasBackendCfg (..)
  , IsBackendCfg
  , Backend (..)
  , HasBackend (..)
    -- * Creation
  , makeBackend
    -- * Perform requests
  , performBackendRequest
  , performBackendRequestCustom
  , backendRequest
    -- * Utilities
  , prettyPrintBackendErrorResult
  , prettyPrintBackendError
  ) where

import           Control.Arrow                     (left, (&&&), (***))
import           Control.Concurrent                (forkIO)
import           Control.Lens                      hiding ((.=))
import           Control.Monad.Except
import           Data.Aeson                        (FromJSON (..), Object,
<<<<<<< HEAD
                                                    Value (..), eitherDecode,
                                                    encode, object, withObject,
                                                    (.:), (.=))
=======
                                                    Value (..), encode,
                                                    withObject, (.:))
>>>>>>> 2725db9d
import           Data.Aeson.Types                  (parseEither, parseMaybe,
                                                    typeMismatch)
import qualified Data.ByteString.Lazy              as BSL
import           Data.Coerce                       (coerce)
import           Data.Default                      (def)
import qualified Data.HashMap.Strict               as H
import qualified Data.Map                          as Map
import           Data.Map.Strict                   (Map)
import           Data.Set                          (Set)
import qualified Data.Set                          as Set
import           Data.Text                         (Text)
import qualified Data.Text                         as T
import qualified Data.Text.Encoding                as T
import           Data.Time.Clock                   (getCurrentTime)
import           Generics.Deriving.Monoid          (mappenddefault,
                                                    memptydefault)
import           Language.Javascript.JSaddle.Monad (JSContextRef, JSM, askJSM,
                                                    liftJSM)
import qualified Network.HTTP.Types                as HTTP
import           Pact.Server.Client
import           Pact.Types.API
<<<<<<< HEAD
#if !defined(ghcjs_HOST_OS)
import           Pact.Types.Crypto                 (PPKScheme (..))
#endif
=======
>>>>>>> 2725db9d
import           Pact.Types.Command
import           Pact.Types.Hash                   (hash)
import           Pact.Types.RPC
import           Pact.Types.Util
import           Reflex.Dom.Class
import           Reflex.Dom.Xhr
import           Reflex.NotReady.Class

import           Pact.Parse                        (ParsedDecimal (..),
                                                    ParsedInteger (..))
import           Pact.Types.Command                (PublicMeta (..))
import           Pact.Types.Exp                    (Literal (LString))
import           Pact.Types.Term                   (Name,
                                                    Term (TList, TLiteral))

#if !defined (ghcjs_HOST_OS)
import           Pact.Types.Crypto                 (PPKScheme (..))
#endif

import           Common.Api
import           Common.Route                      (pactServerListPath)
import           Frontend.Crypto.Ed25519
import           Frontend.Foundation
import           Frontend.Messages
import           Frontend.Wallet
import qualified Servant.Client.JSaddle            as S

-- | URI for accessing a backend.
type BackendUri = Text

newtype PactError = PactError Text deriving (Show, FromJSON)
newtype PactDetail = PactDetail Text deriving (Show, FromJSON)

-- | Name that uniquely describes a valid backend.
newtype BackendName = BackendName
  { unBackendName :: Text
  }
  deriving (Generic, Eq, Ord, Show, Semigroup, Monoid)

-- | Render a backend name as `Text`.
textBackendName :: BackendName -> Text
textBackendName = coerce

-- | Backend reference.
data BackendRef = BackendRef
  { brName :: BackendName
  , brUri  :: BackendUri
  }
  deriving (Show, Generic, Eq, Ord)

-- | Extract the actual URI.
backendRefUri :: BackendRef -> BackendUri
backendRefUri = brUri

-- | Extract the name of the backend.
backendRefName :: BackendRef -> BackendName
backendRefName = brName

-- | Shortcut for : `textBackendName . backendRefName`.
textBackendRefName :: BackendRef -> Text
textBackendRefName = textBackendName . backendRefName

-- | Request data to be sent to the backend.
data BackendRequest = BackendRequest
  { _backendRequest_code    :: Text
    -- ^ Pact code to be deployed, the `code` field of the
    -- <https://pact-language.readthedocs.io/en/latest/pact-reference.html#cmd-field-and-payload
    -- exec> payload.
  , _backendRequest_data    :: Object
    -- ^ The data to be deployed (referenced by deployed code). This is the
    -- `data` field of the `exec` payload.
  , _backendRequest_backend :: BackendRef
    -- ^ What backend to use.
  , _backendRequest_signing :: Set KeyName
  } deriving (Show, Generic)


data BackendError
  = BackendError_BackendError Text
  -- ^ Server responded with a non 200 status code.
  | BackendError_ReqTooLarge
  -- ^ Request size exceeded the allowed limit.
  | BackendError_Failure Text
  -- ^ The backend responded with status "failure"
  -- The contained `Text` will hold the full message, which might be useful for
  -- debugging.
  | BackendError_ParseError Text
  -- ^ Parsing the JSON response failed.
<<<<<<< HEAD
  | BackendError_ResultFailure PactError PactDetail
=======
  | BackendError_CommandFailure CommandError
>>>>>>> 2725db9d
  -- ^ The status in the /listen result object was `failure`.
  | BackendError_Other Text
  -- ^ Other errors that should really never happen.
  deriving Show

-- | We either have a `BackendError` or some `Term Name`.
type BackendErrorResult = Either BackendError (Term Name)

-- | Config for creating a `Backend`.
data BackendCfg t = BackendCfg
  { _backendCfg_refreshModule :: Event t ()
    -- ^ We are unfortunately not notified by the pact backend when new
    -- contracts appear on the blockchain, so UI code needs to request a
    -- refresh at appropriate times.
    -- TODO: This should go to `ModuleExplorer`
  , _backendCfg_deployCode    :: Event t BackendRequest
    -- ^ Deploy some code to the backend. Response will be logged to `Messages`.
  , _backendCfg_setChainId    :: Event t Text
    -- ^ On what chain to deploy to (ignored on pact -s backend).
  , _backendCfg_setSender    :: Event t Text
    -- ^ What user wants to pay for this transaction?
  , _backendCfg_setGasLimit   :: Event t ParsedInteger
    -- ^ Maximun amount of gas to use for this transaction.
  , _backendCfg_setGasPrice   :: Event t ParsedDecimal
    -- ^ Maximum gas price you are willing to accept for having your
    -- transaction executed.
  }
  deriving Generic

makePactLenses ''BackendCfg

-- | HasBackendCfg with additional constraints to make it behave like a proper
-- "Config".
type IsBackendCfg cfg t = (HasBackendCfg cfg t, Monoid cfg, Flattenable cfg t)

data Backend t = Backend
  { _backend_backends    :: Dynamic t (Maybe (Map BackendName BackendRef))
    -- ^ All available backends that can be selected.
  , _backend_modules     :: Dynamic t (Map BackendName (Maybe [Text]))
   -- ^ Available modules on all backends. `Nothing` if not loaded yet.
   -- TODO: This should really go to the `ModuleExplorer` or should it?
  , _backend_deployed    :: Event t ()
   -- ^ Event gets triggered whenever some code got deployed sucessfully.
  , _backend_meta        :: Dynamic t PublicMeta
   -- ^ Meta data used for deployments. Can be modified via above
   -- `_backendCfg_setChainId`, `_backendCfg_setGasLimit`, ...
  }

makePactLenses ''Backend

-- | Model/dependencies of Backend.
type HasBackendModel model t = HasWallet model t

-- | Model config needed by Backend.
type HasBackendModelCfg mConf t = (Monoid mConf, HasMessagesCfg mConf t)

makeBackend
  :: forall t m model mConf
  . ( MonadHold t m, PerformEvent t m, MonadFix m, NotReady t m, Adjustable t m
    , MonadJSM (Performable m), HasJSContext (Performable m)
    , TriggerEvent t m, PostBuild t m, MonadIO m
    , MonadSample t (Performable m)
    , HasBackendModel model t
    , HasBackendModelCfg mConf t
    )
  => model
  -> BackendCfg t
  -> m (mConf, Backend t)
makeBackend w cfg = mfix $ \ ~(_, backendL) -> do
    bs <- getBackends

    (mConf, onDeployed) <- deployCode w backendL $ cfg ^. backendCfg_deployCode

    modules <- loadModules backendL $ leftmost [ onDeployed, cfg ^. backendCfg_refreshModule ]

    meta <- buildMeta cfg

    pure
      ( mConf
      , Backend
          { _backend_backends = bs
          , _backend_modules = modules
          , _backend_deployed = onDeployed
          , _backend_meta = meta
          }
      )

buildMeta
  :: (MonadHold t m, MonadFix m, Reflex t)
  => BackendCfg t -> m (Dynamic t PublicMeta)
buildMeta cfg = do
  let defaultMeta =
        PublicMeta
          { _pmChainId = "someChain"
          , _pmSender  = "someSender"
          , _pmGasLimit = ParsedInteger 10 -- TODO: Better defaults!!!
          , _pmGasPrice = ParsedDecimal 0.001
          , _pmFee = ParsedDecimal 1
          }

  foldDyn id defaultMeta $ leftmost
    [ (\u c -> c { _pmChainId = u})  <$> cfg ^. backendCfg_setChainId
    , (\u c -> c { _pmSender = u})   <$> cfg ^. backendCfg_setSender
    , (\u c -> c { _pmGasLimit = u}) <$> cfg ^. backendCfg_setGasLimit
    , (\u c -> c { _pmGasPrice = u}) <$> cfg ^. backendCfg_setGasPrice
    ]


deployCode
  :: forall t m model mConf
  . ( MonadHold t m, PerformEvent t m
    , MonadJSM (Performable m)
    , TriggerEvent t m
    , MonadSample t (Performable m)
    , HasBackendModel model t
    , HasBackendModelCfg mConf t
    )
  => model
  -> Backend t
  -> Event t BackendRequest
  -> m (mConf, Event t ())
deployCode w backendL onReq = do
    reqRes <- performBackendRequest (w ^. wallet) backendL onReq
    pure $ ( mempty & messagesCfg_send .~ fmap renderReqRes reqRes
           , () <$ ffilter (either (const False) (const True) . snd) reqRes
           )
  where
    renderReqRes :: (BackendRequest, BackendErrorResult) -> Text
    renderReqRes (req, res) =
      T.unlines [renderReq req, prettyPrintBackendErrorResult res]

    renderReq :: BackendRequest -> Text
    renderReq req =
      let
        backendName = brName $ _backendRequest_backend req
        code = _backendRequest_code req
        -- Not really helpful to display deployed code if it is large:
        mkMsg msg = if T.length code < 100 then msg else ""
      in
        mkMsg $ T.unlines
          [ "Sent code to backend '" <> coerce backendName <> "':"
          , ""
          , code
          ]

-- | Available backends:
getBackends
  :: ( MonadJSM (Performable m), HasJSContext (Performable m)
     , PerformEvent t m, TriggerEvent t m, PostBuild t m, MonadIO m
     , MonadHold t m
     )
  => m (Dynamic t (Maybe (Map BackendName BackendRef)))
getBackends = do
  let
    buildUrl = ("http://localhost:" <>) . getPactInstancePort
    buildName = BackendName . ("dev-" <>) . T.pack . show
    buildRef x = BackendRef (buildName x) (buildUrl x)
    buildServer =  buildName &&& buildRef
    devServers = Map.fromList $ map buildServer [1 .. numPactInstances]
  onPostBuild <- getPostBuild

  prodStaticServerList <- liftIO getPactServerList
  case prodStaticServerList of
    Nothing -> -- Development mode
      holdDyn Nothing $ Just devServers <$ onPostBuild
    Just c -> do -- Production mode
      let
        staticList = parsePactServerList c
      onResError <-
        performRequestAsyncWithError $ ffor onPostBuild $ \_ ->
          xhrRequest "GET" pactServerListPath def

      let
        getListFromResp r =
          if _xhrResponse_status r == 200
             then fmap parsePactServerList . _xhrResponse_responseText $ r
             else Just staticList
        onList = either (const (Just staticList)) getListFromResp <$> onResError
      holdDyn Nothing onList

-- | Parse server list.
--
--   Format:
--
--   ```
--   serverName: serveruri
--   serverName2: serveruri2
--   ...
--   ```
parsePactServerList :: Text -> Map BackendName BackendRef
parsePactServerList raw =
  let
    rawEntries = map (fmap (T.dropWhile (== ':')) . T.breakOn ":") . T.lines $ raw
    strippedUris = map (BackendName . T.strip *** T.strip) rawEntries
    refs = map (fst &&& uncurry BackendRef) strippedUris
  in
    Map.fromList refs

-- | Load modules on startup and on every occurrence of the given event.
loadModules
  :: forall t m
  . ( MonadHold t m, PerformEvent t m, MonadFix m, NotReady t m, Adjustable t m
    , MonadJSM (Performable m)
    , MonadSample t (Performable m)
    , TriggerEvent t m, PostBuild t m
    )
  => Backend t
  -> Event t ()
  -> m (Dynamic t (Map BackendName (Maybe [Text])))
loadModules backendL onRefresh = do
      let
        bs = backendL ^. backend_backends
        req r = (BackendRequest "(list-modules)" H.empty r Set.empty)
      backendMap <- networkView $ ffor bs $ \case
        Nothing -> pure mempty
        Just bs' -> do
          onPostBuild <- getPostBuild
          bm <- flip Map.traverseWithKey bs' $ \_ r -> do
            onErrResp <- performBackendRequest emptyWallet backendL $
              leftmost [ req r <$ onRefresh
                       , req r <$ onPostBuild
                       ]
            let
              (onErr, onResp) = fanEither $ snd <$> onErrResp

              onModules :: Event t (Maybe [Text])
              onModules =  getModuleList <$> onResp
            performEvent_ $ (liftIO . putStrLn . ("ERROR: " <>) . show) <$> onErr

            holdUniqDyn =<< holdDyn Nothing onModules
          pure $ sequence bm

      join <$> holdDyn mempty backendMap
    where
      getModuleList :: Term Name -> Maybe [Text]
      getModuleList = \case
        TList terms _ _ -> traverse getStringLit terms
        _               -> Nothing

      getStringLit :: Term Name -> Maybe Text
      getStringLit = \case
        TLiteral (LString v) _ -> Just v
        _         -> Nothing



-- | Send a transaction via the /send endpoint.
--
--   This is a convenience wrapper around `backendRequest`, use that if you
--   need some richer request information attached to your response or if this is really all you need `performBackendRequestCustom`.
performBackendRequest
  :: forall t m
  . ( PerformEvent t m, MonadJSM (Performable m)
    , TriggerEvent t m
    , MonadSample t (Performable m)
    )
  => Wallet t
  -> Backend t
  -> Event t BackendRequest
  -> m (Event t (BackendRequest, BackendErrorResult))
performBackendRequest w backendL onReq =
  performBackendRequestCustom w backendL id onReq

-- | Send a transaction via the /send endpoint.
--
--   This is a convenience wrapper around `backendRequest`, attaching a custom
--   request type to the response.
performBackendRequestCustom
  :: forall t m req
  . ( PerformEvent t m, MonadJSM (Performable m)
    , TriggerEvent t m
    , MonadSample t (Performable m)
    )
  => Wallet t
  -> Backend t
  -> (req -> BackendRequest)
  -> Event t req
  -> m (Event t (req, BackendErrorResult))
performBackendRequestCustom w backendL unwrap onReq =
    performEventAsync $ ffor onReqWithKeys $ \(keys, req) cb -> do
      meta <- sample $ current $ backendL ^. backend_meta
      let
        rawReq = unwrap req
        signing = _backendRequest_signing rawReq
<<<<<<< HEAD
        manager = _backend_httpManager backendL
      payload <- buildSendPayload meta keys signing rawReq
      liftIO $ backendRequest manager rawReq payload $ cb . (req,)
=======
      payload <- buildSendPayload meta keys signing rawReq
      liftJSM $ backendRequest rawReq payload $ cb . (req,)
>>>>>>> 2725db9d
  where
    onReqWithKeys = attach (current $ _wallet_keys w) onReq

-- | Send a transaction via the /send endpoint.
--   And wait for its result via /listen. `performBackendRequest` is a little
--   more convenient to use if you don't need more elaborate request
--   information in your response.
--
--   Usage example:
--
-- @
--   let w = ourWallet
--   performEventAsync $ ffor (attachKeys w onReq) $ (\(keys, req)) cb ->
--     backendRequest (keys, buildBackendReq req) $ cb . (req,)
-- @
--
--   This primitive function is also useful if you happen to need to execute
--   multiple requests whose responses should be fed in the reflex network
--   simultaneously, because the logically belong together for example:
--
-- @
--   let w = ourWallet
--   performEventAsync $ ffor (attachKeys w onReq) $ (\(keys, req)) cb -> do
--     backendRequest (keys, buildBackendReq req) $ \res -> do
--       someMoreRequest someArg $ cb . (req, res,)
--
-- @
backendRequest
<<<<<<< HEAD
  :: HTTP.Manager
  -> BackendRequest
  -> SubmitBatch
  -> (BackendErrorResult -> IO ())
  -> IO ()
backendRequest manager req batch callback = void . forkIO $ do
    let
      uri = brUri $ _backendRequest_backend req
    baseUrl <- S.parseBaseUrl $ T.unpack uri
    let clientEnv = S.mkClientEnv manager baseUrl

    er <- liftIO . runExceptT $ do
      res <- runReq clientEnv $ send batch
      key <- getRequestKey $ res
      v <- runReq clientEnv $ listen $ ListenerRequest key
      -- pure v
      ExceptT . pure $ fromApiResponse <=< parseValue $ _arResult v

    liftIO $ callback $ _arResult <$> er
=======
  :: BackendRequest
  -> SubmitBatch
  -> (BackendErrorResult -> IO ())
  -> JSM ()
backendRequest req batch callback = void . forkJSM $ do
    let
      uri = brUri $ _backendRequest_backend req
    baseUrl <- S.parseBaseUrl $ T.unpack uri
    let clientEnv = S.mkClientEnv baseUrl

    er <- liftJSM . runExceptT $ do
      res <- runReq clientEnv $ send pactServerApiClient batch
      key <- getRequestKey $ res
      v <- runReq clientEnv $ listen pactServerApiClient $ ListenerRequest key
      -- pure v
      ExceptT . pure $ fromCommandValue <=< parseValue $ _arResult v

    liftIO $ callback $ er
>>>>>>> 2725db9d
  where
    parseValue :: FromJSON a => Value -> Either BackendError a
    parseValue = left (BackendError_ParseError . T.pack ) . parseEither parseJSON

    -- | Rethrow an error value by wrapping it with f.
<<<<<<< HEAD
    reThrowWith :: (e -> BackendError) -> IO (Either e a) -> ExceptT BackendError IO a
    reThrowWith f = ExceptT . fmap (left f)

    runReq :: S.ClientEnv -> S.ClientM (ApiResponse a) -> ExceptT BackendError IO a
    runReq env =
      fromApiResponse <=< reThrowWith packHttpErr
      . flip S.runClientM env
=======
    reThrowWith :: (e -> BackendError) -> JSM (Either e a) -> ExceptT BackendError JSM a
    reThrowWith f = ExceptT . fmap (left f)

    runReq :: S.ClientEnv -> S.ClientM a -> ExceptT BackendError JSM a
    runReq env = reThrowWith packHttpErr . flip S.runClientM env
>>>>>>> 2725db9d

    packHttpErr :: S.ServantError -> BackendError
    packHttpErr e = case e of
      S.FailureResponse response ->
<<<<<<< HEAD
        if S.responseStatusCode response == S.status413
=======
        if S.responseStatusCode response == HTTP.status413
>>>>>>> 2725db9d
           then BackendError_ReqTooLarge
           else BackendError_BackendError $ T.pack $ show response
      _ -> BackendError_BackendError $ T.pack $ show e

<<<<<<< HEAD
    fromApiResponse :: MonadError BackendError m => ApiResponse a -> m a
    fromApiResponse = \case
      ApiFailure e -> throwError $ BackendError_Failure $ T.pack e
      ApiSuccess v -> pure v
=======
    fromCommandValue :: MonadError BackendError m => CommandValue -> m (Term Name)
    fromCommandValue = \case
      CommandFailure e -> throwError $ BackendError_CommandFailure e
      CommandSuccess v -> pure v
>>>>>>> 2725db9d

    getRequestKey :: MonadError BackendError m => RequestKeys -> m RequestKey
    getRequestKey r =
      case _rkRequestKeys r of
        []    -> throwError $ BackendError_Other "Response did not contain any RequestKeys."
        [key] -> pure key
        _     -> throwError $ BackendError_Other "Response contained more than one RequestKey."
<<<<<<< HEAD

=======
>>>>>>> 2725db9d

-- TODO: upstream this?
instance HasJSContext JSM where
  type JSContextPhantom JSM = JSContextRef
  askJSContext = JSContextSingleton <$> askJSM


-- Request building ....

-- | Build payload as expected by /send endpoint.
buildSendPayload :: (MonadIO m, MonadJSM m) => PublicMeta -> KeyPairs -> Set KeyName -> BackendRequest -> m SubmitBatch
buildSendPayload meta keys signing req = do
  cmd <- buildCmd meta keys signing req
  pure $ SubmitBatch [ cmd ]

-- | Build a single cmd as expected in the `cmds` array of the /send payload.
--
-- As specified <https://pact-language.readthedocs.io/en/latest/pact-reference.html#send here>.
buildCmd :: (MonadIO m, MonadJSM m) => PublicMeta -> KeyPairs -> Set KeyName -> BackendRequest -> m (Command Text)
buildCmd meta keys signing req = do
  cmd <- encodeAsText . encode <$> buildExecPayload meta req
  let
    cmdHash = hash (T.encodeUtf8 cmd)
  sigs <- buildSigs cmdHash keys signing
  pure $ Pact.Types.Command.Command
    { _cmdPayload = cmd
    , _cmdSigs = sigs
    , _cmdHash = cmdHash
    }

-- | Build signatures for a single `cmd`.
buildSigs :: MonadJSM m => Hash -> KeyPairs -> Set KeyName -> m [UserSig]
buildSigs cmdHash keys signing = do
  let
    -- isJust filter is necessary so indices are guaranteed stable even after
    -- the following `mapMaybe`:
    isForSigning (name, (KeyPair _ priv)) = Set.member name signing && isJust priv

    signingPairs = filter isForSigning . Map.assocs $ keys
    signingKeys = mapMaybe _keyPair_privateKey $ map snd signingPairs

  sigs <- traverse (mkSignature (unHash cmdHash)) signingKeys

  let
    mkSigPubKey :: KeyPair -> Signature -> UserSig
    mkSigPubKey kp sig = UserSig ED25519 (keyToText sig) (keyToText $ _keyPair_publicKey kp)
  pure $ zipWith mkSigPubKey (map snd signingPairs) sigs


-- | Build exec `cmd` payload.
--
--   As specified <https://pact-language.readthedocs.io/en/latest/pact-reference.html#cmd-field-and-payloads here>.
--   Use `encodedAsText` for passing it as the `cmd` payload.
buildExecPayload :: MonadIO m => PublicMeta -> BackendRequest -> m (Payload PublicMeta Text)
buildExecPayload meta req = do
  nonce <- getNonce
  let
    payload = ExecMsg
      { _pmCode = _backendRequest_code req
      , _pmData = Object $ _backendRequest_data req
      }
  pure $ Payload
    { _pPayload = Exec payload
    , _pNonce = nonce
    , _pMeta = meta
    }

-- Response handling ...

-- | Extract the response body from a Pact server response:
-- getResPayload
--   :: FromJSON resp
--   => Value
--   -> Either BackendError Value
-- getResPayload v = do
--   pactRes <- left (BackendError_ParseError . T.pack) $ parse v
--   case pactRes of
--     ApiFailure str ->
--       throwError $ BackendError_Failure . T.pack $ str
--     ApiSuccess a -> pure a

-- Other utilities:

prettyPrintBackendError :: BackendError -> Text
prettyPrintBackendError = ("ERROR: " <>) . \case
  BackendError_BackendError msg -> "Error http response: " <> msg
  BackendError_ReqTooLarge-> "Request exceeded the allowed maximum size!"
  BackendError_Failure msg -> "Backend failure: " <> msg
  BackendError_ParseError m -> "Server response could not be parsed: " <> m
<<<<<<< HEAD
  BackendError_ResultFailure (PactError e) (PactDetail d) -> e <> ": " <> d
  BackendError_ResultFailureText e -> e
=======
  BackendError_CommandFailure (CommandError e d) -> T.pack e <> ": " <> maybe "" T.pack d
>>>>>>> 2725db9d
  BackendError_Other m -> "Some unknown problem: " <> m

prettyPrintBackendErrorResult :: BackendErrorResult -> Text
prettyPrintBackendErrorResult = \case
  Left e -> prettyPrintBackendError e
  Right r -> "Server result: " <> (T.pack . show) r



-- | Get unique nonce, based on current time.
getNonce :: MonadIO m => m Text
getNonce = do
  t <- liftIO getCurrentTime
  pure $ T.pack . show $ t

-- | Treat encoded JSON as a Text value which can be encoded again.
--
--   This way you get stringified JSON.
encodeAsText :: BSL.ByteString -> Text
encodeAsText = T.decodeUtf8 . BSL.toStrict

-- Helper types for interfacing with Pact endpoints:

-- | Status as parsed from pact server response.
--
--   See
--   <https://pact-language.readthedocs.io/en/latest/pact-reference.html#send
--   here> for more information.
data PactStatus
  = PactStatus_Success
  | PactStatus_Failure
  deriving Show

instance FromJSON PactStatus where
  parseJSON = \case
    String "success" -> pure PactStatus_Success
    String "failure" -> pure PactStatus_Failure
      -- case str of
      --   "success" -> PactStatus_Success
      --   "failure" -> PactStatus_Failure
      --   invalid   ->
    invalid -> typeMismatch "Status" invalid


-- | Result as received from the backend.
data PactResult
  = PactResult_Success Value
  | PactResult_Failure PactError PactDetail
  | PactResult_FailureText Text -- when decimal fields are empty, for example

instance FromJSON PactResult where
  parseJSON (String t) = pure $ PactResult_FailureText t
  parseJSON (Object o) = do
    status <- o .: "status"
    case status of
      PactStatus_Success -> PactResult_Success <$> o .: "data"
      PactStatus_Failure -> PactResult_Failure <$> o .: "error" <*> o .: "detail"
  parseJSON v = typeMismatch "PactResult" v

-- | Response object contained in a /listen response.
data ListenResponse = ListenResponse
 { _lr_result :: PactResult
 , _lr_txId   :: Integer
 }

instance FromJSON ListenResponse where
  parseJSON = withObject "Response" $ \o ->
    ListenResponse <$> o .: "result" <*> o .: "txId"


-- Instances:

instance Semigroup BackendRequest where
  (<>) = mappenddefault

instance Monoid BackendRequest where
  mempty = memptydefault
  mappend = (<>)

instance Semigroup BackendRef where
  (<>) = mappenddefault

instance Monoid BackendRef where
  mempty = memptydefault
  mappend = (<>)

instance Reflex t => Semigroup (BackendCfg t) where
  BackendCfg refreshA deployA setChainIdA setSenderA setGasLimitA setGasPriceA <>
    BackendCfg refreshB deployB setChainIdB setSenderB setGasLimitB setGasPriceB
      = BackendCfg
        { _backendCfg_refreshModule = leftmost [ refreshA, refreshB ]
        , _backendCfg_deployCode    = leftmost [ deployA, deployB ]
        , _backendCfg_setChainId    = leftmost [ setChainIdA, setChainIdB ]
        , _backendCfg_setSender    = leftmost [ setSenderA, setSenderB ]
        , _backendCfg_setGasLimit   = leftmost [ setGasLimitA, setGasLimitB ]
        , _backendCfg_setGasPrice   = leftmost [ setGasPriceA, setGasPriceB ]
        }

instance Reflex t => Monoid (BackendCfg t) where
  mempty = BackendCfg never never never never never never
  mappend = (<>)
--

instance Flattenable (BackendCfg t) t where
  flattenWith doSwitch ev =
    BackendCfg
      <$> doSwitch never (_backendCfg_refreshModule <$> ev)
      <*> doSwitch never (_backendCfg_deployCode <$> ev)
      <*> doSwitch never (_backendCfg_setChainId <$> ev)
      <*> doSwitch never (_backendCfg_setSender <$> ev)
      <*> doSwitch never (_backendCfg_setGasLimit <$> ev)
      <*> doSwitch never (_backendCfg_setGasPrice <$> ev)<|MERGE_RESOLUTION|>--- conflicted
+++ resolved
@@ -51,14 +51,8 @@
 import           Control.Lens                      hiding ((.=))
 import           Control.Monad.Except
 import           Data.Aeson                        (FromJSON (..), Object,
-<<<<<<< HEAD
-                                                    Value (..), eitherDecode,
-                                                    encode, object, withObject,
-                                                    (.:), (.=))
-=======
                                                     Value (..), encode,
                                                     withObject, (.:))
->>>>>>> 2725db9d
 import           Data.Aeson.Types                  (parseEither, parseMaybe,
                                                     typeMismatch)
 import qualified Data.ByteString.Lazy              as BSL
@@ -80,12 +74,6 @@
 import qualified Network.HTTP.Types                as HTTP
 import           Pact.Server.Client
 import           Pact.Types.API
-<<<<<<< HEAD
-#if !defined(ghcjs_HOST_OS)
-import           Pact.Types.Crypto                 (PPKScheme (..))
-#endif
-=======
->>>>>>> 2725db9d
 import           Pact.Types.Command
 import           Pact.Types.Hash                   (hash)
 import           Pact.Types.RPC
@@ -174,11 +162,7 @@
   -- debugging.
   | BackendError_ParseError Text
   -- ^ Parsing the JSON response failed.
-<<<<<<< HEAD
-  | BackendError_ResultFailure PactError PactDetail
-=======
   | BackendError_CommandFailure CommandError
->>>>>>> 2725db9d
   -- ^ The status in the /listen result object was `failure`.
   | BackendError_Other Text
   -- ^ Other errors that should really never happen.
@@ -463,14 +447,8 @@
       let
         rawReq = unwrap req
         signing = _backendRequest_signing rawReq
-<<<<<<< HEAD
-        manager = _backend_httpManager backendL
-      payload <- buildSendPayload meta keys signing rawReq
-      liftIO $ backendRequest manager rawReq payload $ cb . (req,)
-=======
       payload <- buildSendPayload meta keys signing rawReq
       liftJSM $ backendRequest rawReq payload $ cb . (req,)
->>>>>>> 2725db9d
   where
     onReqWithKeys = attach (current $ _wallet_keys w) onReq
 
@@ -499,27 +477,6 @@
 --
 -- @
 backendRequest
-<<<<<<< HEAD
-  :: HTTP.Manager
-  -> BackendRequest
-  -> SubmitBatch
-  -> (BackendErrorResult -> IO ())
-  -> IO ()
-backendRequest manager req batch callback = void . forkIO $ do
-    let
-      uri = brUri $ _backendRequest_backend req
-    baseUrl <- S.parseBaseUrl $ T.unpack uri
-    let clientEnv = S.mkClientEnv manager baseUrl
-
-    er <- liftIO . runExceptT $ do
-      res <- runReq clientEnv $ send batch
-      key <- getRequestKey $ res
-      v <- runReq clientEnv $ listen $ ListenerRequest key
-      -- pure v
-      ExceptT . pure $ fromApiResponse <=< parseValue $ _arResult v
-
-    liftIO $ callback $ _arResult <$> er
-=======
   :: BackendRequest
   -> SubmitBatch
   -> (BackendErrorResult -> IO ())
@@ -538,51 +495,29 @@
       ExceptT . pure $ fromCommandValue <=< parseValue $ _arResult v
 
     liftIO $ callback $ er
->>>>>>> 2725db9d
   where
     parseValue :: FromJSON a => Value -> Either BackendError a
     parseValue = left (BackendError_ParseError . T.pack ) . parseEither parseJSON
 
     -- | Rethrow an error value by wrapping it with f.
-<<<<<<< HEAD
-    reThrowWith :: (e -> BackendError) -> IO (Either e a) -> ExceptT BackendError IO a
-    reThrowWith f = ExceptT . fmap (left f)
-
-    runReq :: S.ClientEnv -> S.ClientM (ApiResponse a) -> ExceptT BackendError IO a
-    runReq env =
-      fromApiResponse <=< reThrowWith packHttpErr
-      . flip S.runClientM env
-=======
     reThrowWith :: (e -> BackendError) -> JSM (Either e a) -> ExceptT BackendError JSM a
     reThrowWith f = ExceptT . fmap (left f)
 
     runReq :: S.ClientEnv -> S.ClientM a -> ExceptT BackendError JSM a
     runReq env = reThrowWith packHttpErr . flip S.runClientM env
->>>>>>> 2725db9d
 
     packHttpErr :: S.ServantError -> BackendError
     packHttpErr e = case e of
       S.FailureResponse response ->
-<<<<<<< HEAD
-        if S.responseStatusCode response == S.status413
-=======
         if S.responseStatusCode response == HTTP.status413
->>>>>>> 2725db9d
            then BackendError_ReqTooLarge
            else BackendError_BackendError $ T.pack $ show response
       _ -> BackendError_BackendError $ T.pack $ show e
 
-<<<<<<< HEAD
-    fromApiResponse :: MonadError BackendError m => ApiResponse a -> m a
-    fromApiResponse = \case
-      ApiFailure e -> throwError $ BackendError_Failure $ T.pack e
-      ApiSuccess v -> pure v
-=======
     fromCommandValue :: MonadError BackendError m => CommandValue -> m (Term Name)
     fromCommandValue = \case
       CommandFailure e -> throwError $ BackendError_CommandFailure e
       CommandSuccess v -> pure v
->>>>>>> 2725db9d
 
     getRequestKey :: MonadError BackendError m => RequestKeys -> m RequestKey
     getRequestKey r =
@@ -590,10 +525,6 @@
         []    -> throwError $ BackendError_Other "Response did not contain any RequestKeys."
         [key] -> pure key
         _     -> throwError $ BackendError_Other "Response contained more than one RequestKey."
-<<<<<<< HEAD
-
-=======
->>>>>>> 2725db9d
 
 -- TODO: upstream this?
 instance HasJSContext JSM where
@@ -683,12 +614,7 @@
   BackendError_ReqTooLarge-> "Request exceeded the allowed maximum size!"
   BackendError_Failure msg -> "Backend failure: " <> msg
   BackendError_ParseError m -> "Server response could not be parsed: " <> m
-<<<<<<< HEAD
-  BackendError_ResultFailure (PactError e) (PactDetail d) -> e <> ": " <> d
-  BackendError_ResultFailureText e -> e
-=======
   BackendError_CommandFailure (CommandError e d) -> T.pack e <> ": " <> maybe "" T.pack d
->>>>>>> 2725db9d
   BackendError_Other m -> "Some unknown problem: " <> m
 
 prettyPrintBackendErrorResult :: BackendErrorResult -> Text
