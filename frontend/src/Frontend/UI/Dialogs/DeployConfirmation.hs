{-# LANGUAGE ConstraintKinds       #-}
{-# LANGUAGE DataKinds             #-}
{-# LANGUAGE DeriveGeneric         #-}
{-# LANGUAGE ExtendedDefaultRules  #-}
{-# LANGUAGE FlexibleContexts      #-}
{-# LANGUAGE FlexibleInstances     #-}
{-# LANGUAGE KindSignatures        #-}
{-# LANGUAGE LambdaCase            #-}
{-# LANGUAGE MultiParamTypeClasses #-}
{-# LANGUAGE OverloadedStrings     #-}
{-# LANGUAGE QuasiQuotes           #-}
{-# LANGUAGE RecursiveDo           #-}
{-# LANGUAGE ScopedTypeVariables   #-}
{-# LANGUAGE StandaloneDeriving    #-}
{-# LANGUAGE TemplateHaskell       #-}
{-# LANGUAGE TupleSections         #-}

-- | Confirmation dialog for deploying modules and calling functions on the
-- network.
-- Copyright   :  (C) 2018 Kadena
-- License     :  BSD-style (see the file LICENSE)
module Frontend.UI.Dialogs.DeployConfirmation
  ( DeployConfirmationConfig (..)
  , HasDeployConfirmationConfig (..)
  , uiDeployConfirmation
  , fullDeployFlow
  , fullDeployFlowWithSubmit
  ) where

import Common.Foundation
import Control.Applicative (liftA2)
import Control.Concurrent (newEmptyMVar, tryTakeMVar, putMVar, killThread, forkIO, ThreadId)
import Control.Lens
import Control.Monad (void)
import Data.Default (Default (..))
import Data.Either (isLeft, rights)
import Data.List.NonEmpty (NonEmpty(..))
import Data.Map (Map)
import Data.Set (Set)
import Data.Text (Text)
import Data.Traversable (for)
import Frontend.Crypto.Class
import Frontend.Crypto.Ed25519
import Frontend.JsonData
import Frontend.Network
import Frontend.UI.DeploymentSettings
import Frontend.UI.Modal
import Frontend.UI.Wallet
import Frontend.UI.Widgets
import Frontend.Wallet
import Language.Javascript.JSaddle
import Pact.Parse
import Pact.Types.Gas
import Reflex
import Reflex.Dom
import Reflex.Dom.Contrib.CssClass (renderClass)
import Reflex.Extended (tagOnPostBuild)
import Reflex.Network.Extended (Flattenable)
import Reflex.Network.Extended (flatten)
import qualified Data.IntMap as IntMap
import qualified Data.Map as Map
import qualified Data.Set as Set
import qualified Data.Text as T
import qualified Pact.Server.ApiV1Client as Api
import qualified Pact.Types.API as Api
import qualified Pact.Types.Command as Pact
import qualified Servant.Client.JSaddle as S
import qualified Text.URI as URI

data DeployConfirmationConfig t = DeployConfirmationConfig
  { _deployConfirmationConfig_modalTitle :: Text
  , _deployConfirmationConfig_previewTitle :: Text
  , _deployConfirmationConfig_previewConfirmButtonLabel :: Text
    -- The confirmation button in the preview screen will be disabled if the network
    -- returns an error. Some processes like the signing API need to override this as the
    -- responsibility for the transaction being signed lies with the creator, not the
    -- person doing the signing. This function will be called twice, once with the bool
    -- value of the status of the network call, and again with the setting for the
    -- 'disabled' attribute on the preview confirm button.
    --
    -- A failed transaction would call this function twice like so:
    -- 1) network failure: False
    -- 2) button disabled: True
    -- 
  , _deployConfirmationConfig_disregardSubmitResponse :: Bool -> Bool
  }

makeClassy ''DeployConfirmationConfig

instance Reflex t => Default (DeployConfirmationConfig t) where
  def = DeployConfirmationConfig "Transaction Details" "Transaction Preview" "Create Transaction" id

-- We may not need the Status part of the workflow, but we want to be able to reuse as
-- much of this as we can so we have this function type that will give us the event of the
-- next stage or the completion of the workflow.
<<<<<<< HEAD
type DeployPostPreview key t m modelCfg =
=======
type DeployPostPreview t m modelCfg a =
>>>>>>> c3c063c1
     ChainId
  -> DeploymentSettingsResult key
  -> Event t ()
  -> Event t ()
  -> Behavior t [Either Text NodeInfo]
  -> m (Event t (Either a (Workflow t m (Text, (Event t a, modelCfg)))))

-- | Confirmation dialog for deployments.
--
--   User can make sure to deploy to the right network, has the right keysets,
--   the right keys, ...
uiDeployConfirmation
  :: forall key t m model modelCfg.
     ( MonadWidget t m, Monoid modelCfg, Flattenable modelCfg t
     , HasNetwork model t, HasNetworkCfg modelCfg t
     , HasJsonData model t, HasJsonDataCfg modelCfg t
     , HasWallet model key t, HasCrypto key (Performable m)
     )
  => Text
  -> model
  -> Event t () -> m (modelCfg, Event t ())
uiDeployConfirmation code model = fullDeployFlow def model $ do
  (settingsCfg, result, _) <- uiDeploymentSettings model $ DeploymentSettingsConfig
    { _deploymentSettingsConfig_chainId = userChainIdSelect
    , _deploymentSettingsConfig_defEndpoint = Just Endpoint_Send
    , _deploymentSettingsConfig_userTab = Nothing
    , _deploymentSettingsConfig_code = pure code
    , _deploymentSettingsConfig_sender = uiSenderDropdown def
    , _deploymentSettingsConfig_data = Nothing
    , _deploymentSettingsConfig_ttl = Nothing
    , _deploymentSettingsConfig_nonce = Nothing
    , _deploymentSettingsConfig_gasLimit = Nothing
    , _deploymentSettingsConfig_caps = Nothing
    , _deploymentSettingsConfig_extraSigners = []
    }
  pure (settingsCfg, result)

-- | Workflow taking the user through Config -> Preview -> Status
fullDeployFlow
  :: forall key t m model modelCfg.
     ( MonadWidget t m, Monoid modelCfg, Flattenable modelCfg t
     , HasNetwork model t
     , HasWallet model key t
     , HasCrypto key (Performable m)
     )
  => DeployConfirmationConfig t
  -> model
  -> m (modelCfg, Event t (DeploymentSettingsResult key))
  -> Event t () -> m (modelCfg, Event t ())
fullDeployFlow deployCfg model runner onClose =
  (fmap . fmap) (fromMaybe ()) <$> fullDeployFlowWithSubmit deployCfg model showSubmitModal runner onClose
  where
    showSubmitModal chain result done _next nodes =
      pure $ Right . deploySubmit chain result <$> nodes <@ done

-- | Workflow taking the user through Config -> Preview -> Status
fullDeployFlowWithSubmit
<<<<<<< HEAD
  :: forall key t m model modelCfg.
=======
  :: forall t m model modelCfg a.
>>>>>>> c3c063c1
     ( MonadWidget t m, Monoid modelCfg, Flattenable modelCfg t
     , HasNetwork model t
     , HasWallet model key t
     , HasCrypto key (Performable m)
     )
  => DeployConfirmationConfig t
  -> model
<<<<<<< HEAD
  -> DeployPostPreview key t m modelCfg
  -> m (modelCfg, Event t (DeploymentSettingsResult key))
  -> Event t () -> m (modelCfg, Event t ())
=======
  -> DeployPostPreview t m modelCfg a
  -> m (modelCfg, Event t DeploymentSettingsResult)
  -> Event t () -> m (modelCfg, Event t (Maybe a))
>>>>>>> c3c063c1
fullDeployFlowWithSubmit dcfg model onPreviewConfirm runner _onClose = do
  rec
    onClose <- modalHeader $ dynText title
    result <- workflow deployConfig
    let (title, (done', conf')) = fmap splitDynPure $ splitDynPure result
  conf <- flatten =<< tagOnPostBuild conf'
  let done = switch $ current done'
  pure (conf, leftmost [Just <$> done, Nothing <$ onClose])
  where
    deployConfig = Workflow $ do
      (settingsCfg, result) <- runner
      pure (( _deployConfirmationConfig_modalTitle dcfg
            , (never, settingsCfg)
            )
           , deployPreview <$> result
           )
<<<<<<< HEAD
    deployPreview result = Workflow $ do
=======
    deployPreview :: KeyPairs -> DeploymentSettingsResult -> Workflow t m (Text, (Event t a, modelCfg))
    deployPreview keyAccounts result = Workflow $ do
>>>>>>> c3c063c1

      let chain = _deploymentSettingsResult_chainId result
          sender = _deploymentSettingsResult_sender result
      succeeded <- elClass "div" "modal__main transaction_details" $ do

        transactionInputSection (_deploymentSettingsResult_code result) (_deploymentSettingsResult_command result)
        divClass "title" $ text "Destination"
        _ <- divClass "group segment" $ do
          transactionDisplayNetwork model
          predefinedChainIdDisplayed chain model

        let accountsToTrack = Set.insert sender $ _deploymentSettingsResult_signingAccounts result
        rec
          accountBalances <- trackBalancesFromPostBuild model chain accountsToTrack (void response)
          initialRequestsDone <- holdUniqDyn $ and <$> traverse (fmap isJust . view _2) accountBalances
          gotInitialBalances <- tagOnPostBuild initialRequestsDone
          let localReq = pure $ NetworkRequest
                { _networkRequest_cmd = _deploymentSettingsResult_command result
                , _networkRequest_chainRef = ChainRef Nothing chain
                , _networkRequest_endpoint = Endpoint_Local
                }
          response <- performLocalRead (model ^. network) $ localReq <$ gotInitialBalances

        divClass "title" $ text "Anticipated Transaction Impact"
        divClass "group segment" $ do
          void $ flip mkLabeledClsInput "Total Gas Cost" $ \c -> do
            let showGasPrice (GasPrice (ParsedDecimal i)) = tshow i
                gasPrice = _deploymentSettingsResult_gasPrice result
            void $ uiInputElement $ def
              & initialAttributes .~ "disabled" =: "" <> "class" =: renderClass c
              & inputElementConfig_initialValue .~ "Loading..."
              & inputElementConfig_setValue .~ ffor response (\case
                (_, Right (Just (Gas gasUnits), _)) : _ -> showGasPrice (fromIntegral gasUnits * gasPrice) <> " KDA"
                _ -> "Error")
          let tableAttrs = "style" =: "table-layout: fixed; width: 100%" <> "class" =: "table"
          elAttr "table" tableAttrs $ do
            el "thead" $ el "tr" $ do
              let th = elClass "th" "table__heading" . text
              th "Account Name"
              th "Public Key"
              th "Change in Balance"
            el "tbody" $ void $ flip Map.traverseWithKey accountBalances $ \acc (publicKeys, initialBalance, updatedBalance) -> el "tr" $ do
              let displayBalance = \case
                    Nothing -> "Loading..."
                    Just Nothing -> "Error"
                    Just (Just b) -> tshow (unAccountBalance b) <> " KDA"
              el "td" $ text $ unAccountName acc
<<<<<<< HEAD
              el "td" $ void $ simpleList publicKeys $ \key -> do
                divClass "wallet__key" . dynText $ fmap keyToText key
=======
              el "td" $ dyn_ $ ffor publicKeys $ \case
                Nothing -> pure ()
                Just key -> divClass "wallet__key" $ text $ keyToText key
>>>>>>> c3c063c1
              el "td" $ dynText $ displayBalance <$> (liftA2 . liftA2 . liftA2) subtract initialBalance updatedBalance

        divClass "title" $ text "Raw Response"
        (_, txSuccess) <- divClass "group segment" $ runWithReplace (text "Loading...") $ ffor response $ \rs -> do
          traverse_ (text . prettyPrintNetworkErrorResult . snd) rs
          pure $ not $ any (isLeft . snd) rs || null rs
        holdDyn False txSuccess

      let ignoreSuccessStatus = _deployConfirmationConfig_disregardSubmitResponse dcfg

      (back, next) <- modalFooter $ do
        back <- uiButtonDyn def $ text "Back"
        let isDisabled = not . ignoreSuccessStatus <$> succeeded

        next <- uiButtonDyn
          (def & uiButtonCfg_class .~ "button_type_confirm" & uiButtonCfg_disabled .~ isDisabled)
          $ text (_deployConfirmationConfig_previewConfirmButtonLabel dcfg)

        pure (back, next)

      let done = gate (current $ fmap ignoreSuccessStatus succeeded) next

      (eDoneAfterConfirm, eNextWorkflow) <- fanEither
        <$> onPreviewConfirm chain result done next (current $ model ^. network_selectedNodes)

      pure
        ( (_deployConfirmationConfig_previewTitle dcfg, (eDoneAfterConfirm, mempty))
        , leftmost
          [ deployConfig <$ back
          , eNextWorkflow
          ]
        )

deploySubmit
  :: forall key t m a modelCfg.
     ( MonadWidget t m
     , Monoid modelCfg
     )
  => ChainId
  -> DeploymentSettingsResult key
  -> [Either a NodeInfo]
  -> Workflow t m (Text, (Event t (), modelCfg))
deploySubmit chain result nodeInfos = Workflow $ do
      let cmd = _deploymentSettingsResult_command result
      elClass "div" "modal__main transaction_details" $ do
        transactionHashSection cmd

        -- Shove the node infos into servant client envs
        clientEnvs <- fmap catMaybes $ for (rights nodeInfos) $ \nodeInfo -> do
          getChainRefBaseUrl (ChainRef Nothing chain) (Just nodeInfo) >>= \case
            Left e -> do
              liftIO $ putStrLn $ T.unpack $ "deploySubmit: Couldn't get chainUrl: " <> e
              pure Nothing
            Right chainUrl -> case S.parseBaseUrl $ URI.renderStr chainUrl of
              Nothing -> do
                liftIO $ putStrLn $ "deploySubmit: Failed to parse chainUrl: " <> URI.renderStr chainUrl
                pure Nothing
              Just baseUrl -> pure $ Just $ S.mkClientEnv baseUrl
        let doReqFailover [] _ = pure Nothing
            doReqFailover (c:cs) request = S.runClientM request c >>= \case
              Left e -> do
                liftIO $ putStrLn $ "doReqFailover: " <> show e
                doReqFailover cs request
              Right r -> pure $ Just r
            newTriggerHold a = do
              (e, t) <- newTriggerEvent
              s <- holdDyn a e
              pure (s, liftIO . t)
        -- These maintain the UI state for each step and are updated as responses come in
        (sendStatus, send) <- newTriggerHold Status_Waiting
        (listenStatus, listen) <- newTriggerHold Status_Waiting
        --(confirmedStatus, confirm) <- newTriggerHold Status_Waiting
        (message, setMessage) <- newTriggerHold Nothing

        -- Only maintain one thread for getting the status
        thread <- liftIO newEmptyMVar
        let forkListen requestKey = do
              -- Kill the currently running thread and start a new thread
              liftIO (tryTakeMVar thread) >>= \case
                Nothing -> liftIO . putMVar thread =<< forkJSM' (getStatus requestKey)
                Just tid -> do
                  liftIO $ killThread tid
                  forkListen requestKey
            getStatus requestKey = do
              listen Status_Working
              --confirm Status_Waiting
              -- Wait for the result
              doReqFailover clientEnvs (Api.listen Api.apiV1Client $ Api.ListenerRequest requestKey) >>= \case
                Nothing -> listen Status_Failed
                Just (Api.ListenTimeout _i) -> listen Status_Failed
                Just (Api.ListenResponse commandResult) -> case (Pact._crTxId commandResult, Pact._crResult commandResult) of
                  -- We should always have a txId when we have a result
                  (Just _txId, Pact.PactResult (Right a)) -> do
                    listen Status_Done
                    setMessage $ Just $ Right a
                    -- TODO wait for confirmation...
                  (_, Pact.PactResult (Left err)) -> do
                    listen Status_Failed
                    setMessage $ Just $ Left err
                  -- This case shouldn't happen
                  _ -> listen Status_Failed

        -- Send the transaction
        pb <- getPostBuild
        onRequestKey <- performEventAsync $ ffor pb $ \() cb -> liftJSM $ do
          send Status_Working
          doReqFailover clientEnvs (Api.send Api.apiV1Client $ Api.SubmitBatch $ pure cmd) >>= \case
            Nothing -> send Status_Failed
            Just (Api.RequestKeys (requestKey :| _)) -> do
              send Status_Done
              liftIO $ cb requestKey
        performEvent_ $ liftJSM . forkListen <$> onRequestKey
        requestKey <- holdDyn Nothing $ Just <$> onRequestKey

        divClass "title" $ text "Transaction Status"
        divClass "group" $ do
          elClass "ol" "transaction_status" $ do
            let item ds = elDynAttr "li" (ffor ds $ \s -> "class" =: statusClass s)
            item sendStatus $ text "Transaction sent to mempool"
            item listenStatus $ text "Transaction successfully mined in block"
            --item confirmedStatus $ text "Transaction confirmed (Depth: >2 blocks)"
          rec
            reloading <- holdDyn False $ leftmost [False <$ canReload, True <$ reload]
            reload <- confirmButton (def & uiButtonCfg_class .~ pure "extra-margin" & uiButtonCfg_disabled .~ reloading) "Reload Status"
            canReload <- delay 2 reload
          throttledReload <- throttle 2 reload
          performEvent_ $ attachWithMaybe (\k _ -> liftJSM . forkListen <$> k) (current requestKey) throttledReload
        divClass "title" $ text "Transaction Result"
        divClass "group" $ el "pre" $ do
          maybeDyn message >>= \md -> dyn_ $ ffor md $ \case
            Nothing -> text "Waiting for response..."
            Just a -> dynText $ prettyPrintNetworkErrorResult . bimap NetworkError_CommandFailure (Nothing,) <$> a

      done <- modalFooter $ uiButtonDyn (def & uiButtonCfg_class .~ "button_type_confirm") $ text "Done"
      pure
        ( ("Transaction Submit", (done, mempty))
        , never
        )

-- | Fork a thread. Here because upstream 'forkJSM' doesn't give us the thread ID
forkJSM' :: JSM () -> JSM ThreadId
forkJSM' a = askJSM >>= \j -> liftIO $ forkIO $ runJSM a j

data Status
  = Status_Waiting
  | Status_Working
  | Status_Failed
  | Status_Done

statusClass :: Status -> Text
statusClass = \case
  Status_Waiting -> "waiting"
  Status_Working -> "working"
  Status_Failed -> "failed"
  Status_Done -> "done"

-- | Track the balances of the given accounts from post build time.
-- Request updated balances on the occurance of the input event.
--
-- Return a tuple of (associated keys/names, initial balance, most recent balance).
trackBalancesFromPostBuild
  :: (MonadWidget t m, HasNetwork model t, HasWallet model key t, HasCrypto key (Performable m))
  => model -> ChainId -> Set AccountName -> Event t ()
<<<<<<< HEAD
  -> m (Map AccountName
    ( Dynamic t [PublicKey]
    , Dynamic t (Maybe (Maybe AccountBalance))
    , Dynamic t (Maybe (Maybe AccountBalance))
    ))
trackBalancesFromPostBuild model chain accounts fire = getPostBuild >>= \pb -> sequence $ flip Map.fromSet accounts $ \name -> do
  let publicKeys = getKeys <$> model ^. wallet_accounts
      getKeys accs =
        [ _keyPair_publicKey $ _account_key a
        | SomeAccount_Account a <- IntMap.elems accs
        , _account_name a == name
        , _account_chainId a == chain
        ]
  initialBalance <- holdDyn Nothing . fmap Just =<< getBalance model chain (name <$ pb)
  updatedBalance <- holdDyn Nothing . fmap Just =<< getBalance model chain (name <$ fire)
=======
  -> m ( Map AccountName
    ( Dynamic t (Maybe PublicKey)
    , Dynamic t (Maybe (Maybe Decimal))
    , Dynamic t (Maybe (Maybe Decimal))
    ))
trackBalancesFromPostBuild model chain accounts fire = getPostBuild >>= \pb -> sequence $ flip Map.fromSet accounts $ \acc -> do
  let publicKeys = fmap _keyPair_publicKey . Map.lookup (unAccountName acc) <$> model ^. wallet_keys
  initialBalance <- holdDyn Nothing . fmap Just =<< getBalance model chain (acc <$ pb)
  updatedBalance <- holdDyn Nothing . fmap Just =<< getBalance model chain (acc <$ fire)
>>>>>>> c3c063c1
  pure (publicKeys, initialBalance, updatedBalance)
<|MERGE_RESOLUTION|>--- conflicted
+++ resolved
@@ -93,11 +93,7 @@
 -- We may not need the Status part of the workflow, but we want to be able to reuse as
 -- much of this as we can so we have this function type that will give us the event of the
 -- next stage or the completion of the workflow.
-<<<<<<< HEAD
-type DeployPostPreview key t m modelCfg =
-=======
-type DeployPostPreview t m modelCfg a =
->>>>>>> c3c063c1
+type DeployPostPreview key t m modelCfg a =
      ChainId
   -> DeploymentSettingsResult key
   -> Event t ()
@@ -155,11 +151,7 @@
 
 -- | Workflow taking the user through Config -> Preview -> Status
 fullDeployFlowWithSubmit
-<<<<<<< HEAD
-  :: forall key t m model modelCfg.
-=======
-  :: forall t m model modelCfg a.
->>>>>>> c3c063c1
+  :: forall key t m model modelCfg a.
      ( MonadWidget t m, Monoid modelCfg, Flattenable modelCfg t
      , HasNetwork model t
      , HasWallet model key t
@@ -167,15 +159,9 @@
      )
   => DeployConfirmationConfig t
   -> model
-<<<<<<< HEAD
-  -> DeployPostPreview key t m modelCfg
+  -> DeployPostPreview key t m modelCfg a
   -> m (modelCfg, Event t (DeploymentSettingsResult key))
-  -> Event t () -> m (modelCfg, Event t ())
-=======
-  -> DeployPostPreview t m modelCfg a
-  -> m (modelCfg, Event t DeploymentSettingsResult)
   -> Event t () -> m (modelCfg, Event t (Maybe a))
->>>>>>> c3c063c1
 fullDeployFlowWithSubmit dcfg model onPreviewConfirm runner _onClose = do
   rec
     onClose <- modalHeader $ dynText title
@@ -192,12 +178,7 @@
             )
            , deployPreview <$> result
            )
-<<<<<<< HEAD
     deployPreview result = Workflow $ do
-=======
-    deployPreview :: KeyPairs -> DeploymentSettingsResult -> Workflow t m (Text, (Event t a, modelCfg))
-    deployPreview keyAccounts result = Workflow $ do
->>>>>>> c3c063c1
 
       let chain = _deploymentSettingsResult_chainId result
           sender = _deploymentSettingsResult_sender result
@@ -245,14 +226,8 @@
                     Just Nothing -> "Error"
                     Just (Just b) -> tshow (unAccountBalance b) <> " KDA"
               el "td" $ text $ unAccountName acc
-<<<<<<< HEAD
               el "td" $ void $ simpleList publicKeys $ \key -> do
                 divClass "wallet__key" . dynText $ fmap keyToText key
-=======
-              el "td" $ dyn_ $ ffor publicKeys $ \case
-                Nothing -> pure ()
-                Just key -> divClass "wallet__key" $ text $ keyToText key
->>>>>>> c3c063c1
               el "td" $ dynText $ displayBalance <$> (liftA2 . liftA2 . liftA2) subtract initialBalance updatedBalance
 
         divClass "title" $ text "Raw Response"
@@ -416,7 +391,6 @@
 trackBalancesFromPostBuild
   :: (MonadWidget t m, HasNetwork model t, HasWallet model key t, HasCrypto key (Performable m))
   => model -> ChainId -> Set AccountName -> Event t ()
-<<<<<<< HEAD
   -> m (Map AccountName
     ( Dynamic t [PublicKey]
     , Dynamic t (Maybe (Maybe AccountBalance))
@@ -432,15 +406,4 @@
         ]
   initialBalance <- holdDyn Nothing . fmap Just =<< getBalance model chain (name <$ pb)
   updatedBalance <- holdDyn Nothing . fmap Just =<< getBalance model chain (name <$ fire)
-=======
-  -> m ( Map AccountName
-    ( Dynamic t (Maybe PublicKey)
-    , Dynamic t (Maybe (Maybe Decimal))
-    , Dynamic t (Maybe (Maybe Decimal))
-    ))
-trackBalancesFromPostBuild model chain accounts fire = getPostBuild >>= \pb -> sequence $ flip Map.fromSet accounts $ \acc -> do
-  let publicKeys = fmap _keyPair_publicKey . Map.lookup (unAccountName acc) <$> model ^. wallet_keys
-  initialBalance <- holdDyn Nothing . fmap Just =<< getBalance model chain (acc <$ pb)
-  updatedBalance <- holdDyn Nothing . fmap Just =<< getBalance model chain (acc <$ fire)
->>>>>>> c3c063c1
   pure (publicKeys, initialBalance, updatedBalance)
