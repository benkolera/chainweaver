{-# LANGUAGE ConstraintKinds       #-}
{-# LANGUAGE DataKinds             #-}
{-# LANGUAGE DeriveGeneric         #-}
{-# LANGUAGE ExtendedDefaultRules  #-}
{-# LANGUAGE FlexibleContexts      #-}
{-# LANGUAGE FlexibleInstances     #-}
{-# LANGUAGE KindSignatures        #-}
{-# LANGUAGE LambdaCase            #-}
{-# LANGUAGE MultiParamTypeClasses #-}
{-# LANGUAGE OverloadedStrings     #-}
{-# LANGUAGE QuasiQuotes           #-}
{-# LANGUAGE RecursiveDo           #-}
{-# LANGUAGE ScopedTypeVariables   #-}
{-# LANGUAGE StandaloneDeriving    #-}
{-# LANGUAGE TemplateHaskell       #-}
{-# LANGUAGE TupleSections         #-}
{-# LANGUAGE TypeApplications      #-}
{-# LANGUAGE RecordWildCards       #-}

-- | Little widget providing a UI for deployment related settings.
--
-- Copyright   :  (C) 2018 Kadena
-- License     :  BSD-style (see the file LICENSE)

module Frontend.UI.DeploymentSettings
  ( -- * Settings
    DeploymentSettingsConfig (..)
  , DeploymentSettingsResult (..)
    -- * Values for _deploymentSettingsConfig_chainId:
  , predefinedChainIdSelect
  , predefinedChainIdDisplayed
  , userChainIdSelect
  , uiChainSelection
    -- * Widgets
  , uiDeploymentSettings
  , uiSenderFixed
  , uiSenderDropdown
  , transactionInputSection
  , transactionHashSection
  , transactionDisplayNetwork
    -- * Useful re-exports
  , Identity (runIdentity)
  ) where

import Control.Applicative (liftA3)
import Control.Arrow (first, (&&&))
import Control.Error (fmapL, hoistMaybe, headMay)
import Control.Error.Util (hush)
import Control.Lens
import Control.Monad
import Control.Monad.Trans.Class
import Control.Monad.Trans.Maybe
import Data.Decimal (roundTo)
import Data.Either (rights, isLeft)
import Data.IntMap (IntMap)
import Data.Map (Map)
import Data.Set (Set)
import Data.Text (Text)
import Data.Traversable (for)
import Kadena.SigningApi
import Pact.Compile (compileExps, mkTextInfo)
import Pact.Parse
import Pact.Types.Capability
import Pact.Types.ChainMeta (PublicMeta (..), TTLSeconds (..))
import Pact.Types.PactValue (toPactValue)
import Pact.Types.Pretty
import Pact.Types.Runtime (App(..), GasLimit (..), GasPrice (..), Name(..), Term(..), hashToText, toUntypedHash)
import Reflex
import Reflex.Dom
import Reflex.Dom.Contrib.CssClass (elKlass)
import Safe (readMay)
import qualified Data.Aeson as Aeson
import qualified Data.IntMap as IM
import qualified Data.Map as Map
import qualified Data.Set as Set
import qualified Data.Text as T
import qualified Pact.Types.Capability as PC
import qualified Pact.Types.ChainId as Pact
import qualified Pact.Types.Command as Pact
import qualified Pact.Types.Info as PI
import qualified Pact.Types.Names as PN

import Common.Network
import Frontend.Crypto.Class
import Frontend.Foundation
import Frontend.JsonData
import Frontend.Network
import Frontend.UI.Dialogs.NetworkEdit
import Frontend.UI.JsonData
import Frontend.UI.Modal
import Frontend.UI.TabBar
import Frontend.UI.Widgets
import Frontend.UI.Widgets.Helpers (preventScrollWheelAndUpDownArrow)
import Frontend.Wallet

-- | Config for the deployment settings widget.
data DeploymentSettingsConfig t m model a = DeploymentSettingsConfig
  { _deploymentSettingsConfig_userTab     :: Maybe (Text, m a)
    -- ^ Some optional extra tab. fst is the tab's name, snd is its content.
  , _deploymentSettingsConfig_chainId     :: model -> m (Dynamic t (Maybe Pact.ChainId))
    -- ^ ChainId selection widget.
    --   You can pick (predefinedChainIdSelect someId) - for not showing a
    --   widget at all, but having `uiDeploymentSettings` use the provided one.
    --
    --   Or you can use `userChainIdSelect` for having the user pick a chainid.
  , _deploymentSettingsConfig_sender :: model -> Dynamic t (Maybe ChainId) -> m (Dynamic t (Maybe AccountName))
    -- ^ Sender selection widget. Use 'uiSenderFixed' or 'uiSenderDropdown'.
  , _deploymentSettingsConfig_data        :: Maybe Aeson.Object
    -- ^ Data selection. If 'Nothing', uses the users setting (and allows them
    -- to alter it). Otherwise, it remains fixed.
  , _deploymentSettingsConfig_code :: Dynamic t Text
    -- ^ Code that is being deployed
  , _deploymentSettingsConfig_nonce :: Maybe Text
    -- ^ Nonce. 'Nothing' will autogenerate a nonce based on the current time.
  , _deploymentSettingsConfig_ttl :: Maybe TTLSeconds
    -- ^ TTL. Overridable by the user.
  , _deploymentSettingsConfig_gasLimit :: Maybe GasLimit
    -- ^ Gas Limit. Overridable by the user.
  , _deploymentSettingsConfig_caps :: Maybe [DappCap]
    -- ^ Capabilities. When missing, lets the user enter arbitrary capabilities.
  , _deploymentSettingsConfig_extraSigners :: [PublicKey]
    -- ^ Extra signers to be added to the command. The dApp should fill in the
    -- signatures as required upon receiving the response.
  }

data CapabilityInputRow t = CapabilityInputRow
  { _capabilityInputRow_empty :: Dynamic t Bool
  , _capabilityInputRow_value :: Dynamic t (Map AccountName [SigCapability])
  , _capabilityInputRow_account :: Dynamic t (Maybe AccountName)
  , _capabilityInputRow_cap :: Dynamic t (Either String SigCapability)
  }

data DeploymentSettingsView
  = DeploymentSettingsView_Custom Text -- ^ An optional additonal tab.
  | DeploymentSettingsView_Cfg -- ^ Actual settings like gas price/limit, ...
  | DeploymentSettingsView_Keys -- ^ Select keys for signing the transaction.
  deriving (Eq,Ord)

showSettingsTabName :: DeploymentSettingsView -> Text
showSettingsTabName (DeploymentSettingsView_Custom n) = n
showSettingsTabName DeploymentSettingsView_Keys       = "Sign"
showSettingsTabName DeploymentSettingsView_Cfg        = "Configuration"

-- | Get the previous view, taking into account the custom user tab.
prevView :: Maybe DeploymentSettingsView -> DeploymentSettingsView -> Maybe DeploymentSettingsView
prevView custom = \case
  DeploymentSettingsView_Custom _ -> Nothing
  DeploymentSettingsView_Cfg -> custom
  DeploymentSettingsView_Keys -> Just DeploymentSettingsView_Cfg

-- | Get the next view.
nextView :: DeploymentSettingsView -> Maybe DeploymentSettingsView
nextView = \case
  DeploymentSettingsView_Custom _ -> Just DeploymentSettingsView_Cfg
  DeploymentSettingsView_Cfg -> Just DeploymentSettingsView_Keys
  DeploymentSettingsView_Keys -> Nothing

data DeploymentSettingsResult key = DeploymentSettingsResult
  { _deploymentSettingsResult_gasPrice :: GasPrice
  , _deploymentSettingsResult_signingKeys :: [KeyPair key]
  , _deploymentSettingsResult_signingAccounts :: Set AccountName
  , _deploymentSettingsResult_sender :: AccountName
  , _deploymentSettingsResult_chainId :: ChainId
  , _deploymentSettingsResult_code :: Text
  , _deploymentSettingsResult_command :: Pact.Command Text
  , _deploymentSettingsResult_wrappedCommand :: Either String (Pact.Command Text)
  -- ^ This differs from 'command' because this wraps the code with balance
  -- checks for a /local request. This should never be actually deployed.
  , _deploymentSettingsResult_accountsToTrack :: Set AccountName
  }

-- | Show settings related to deployments to the user.
--
--
--   the right keys, ...
uiDeploymentSettings
  :: forall key t m model mConf a
  . ( MonadWidget t m, HasNetwork model t, HasWallet model key t
    , Monoid mConf , HasNetworkCfg mConf t
    , HasJsonDataCfg mConf t, Flattenable mConf t, HasJsonData model t
    , HasCrypto key (Performable m)
    )
  => model
  -> DeploymentSettingsConfig t m model a
  -> m (mConf, Event t (DeploymentSettingsResult key), Maybe a)
uiDeploymentSettings m settings = mdo
    let code = _deploymentSettingsConfig_code settings
    let initTab = fromMaybe DeploymentSettingsView_Cfg mUserTabName
        f thisView g = case g thisView of
          Just view' -> (Just view', Nothing)
          Nothing -> (Nothing, Just ())
    (curSelection, done) <- mapAccumMaybeDyn f initTab $ leftmost
      [ const . Just <$> onTabClick
      , controls
      ]
    (TabBar onTabClick) <- makeTabBar $ TabBarCfg
      { _tabBarCfg_tabs = availableTabs
      , _tabBarCfg_mkLabel = const $ text . showSettingsTabName
      , _tabBarCfg_selectedTab = Just <$> curSelection
      , _tabBarCfg_classes = mempty
      , _tabBarCfg_type = TabBarType_Secondary
      }
    (conf, result, ma) <- elClass "div" "modal__main transaction_details" $ do

      mRes <- traverse (uncurry $ tabPane mempty curSelection) mUserTabCfg

      (cfg, cChainId, ttl, gasLimit) <- tabPane mempty curSelection DeploymentSettingsView_Cfg $
        uiCfg code m
          (_deploymentSettingsConfig_chainId settings $ m)
          (_deploymentSettingsConfig_ttl settings)
          (_deploymentSettingsConfig_gasLimit settings)

      (mSender, capabilities) <- tabPane mempty curSelection DeploymentSettingsView_Keys $
        uiSenderCapabilities m cChainId (_deploymentSettingsConfig_caps settings)
          $ (_deploymentSettingsConfig_sender settings) m cChainId

      let result' = runMaybeT $ do
            selNodes <- lift $ m ^. network_selectedNodes
            networkId <- hoistMaybe $ hush . mkNetworkName . nodeVersion =<< headMay (rights selNodes)
            sender <- MaybeT mSender
            chainId <- MaybeT cChainId
<<<<<<< HEAD
            caps <- MaybeT capabilities
            let signing = Set.insert sender $ Map.keysSet caps
=======
            caps <- lift capabilities
            let accs = Set.insert sender $ Map.keysSet caps
                signing = Set.mapMonotonic unAccountName accs
>>>>>>> 1de06b06
            jsonData' <- lift $ either (const mempty) id <$> m ^. jsonData . jsonData_data
            ttl' <- lift ttl
            limit <- lift gasLimit
            lastPublicMeta <- lift $ m ^. network_meta
            let publicMeta = lastPublicMeta
                  { _pmChainId = chainId
                  , _pmGasLimit = limit
                  , _pmSender = unAccountName sender
                  , _pmTTL = ttl'
                  }
            code' <- lift code
            allAccounts <- lift $ m ^. wallet_accounts
            let accountsToKey = flip IM.foldMapWithKey allAccounts $ \_ -> \case
                  SomeAccount_Account a -> Map.singleton (_account_name a) (_account_key a)
                  SomeAccount_Deleted -> Map.empty
                toPublicKey (name, cs) = do
                  KeyPair pk _ <- Map.lookup name accountsToKey
                  pure (pk, cs)
                pkCaps = Map.fromList . fmapMaybe toPublicKey $ Map.toList caps
            pure $ do
              let signingPairs = getSigningPairs signing allAccounts
              cmd <- buildCmd
                (_deploymentSettingsConfig_nonce settings)
                networkId publicMeta signingPairs
                (_deploymentSettingsConfig_extraSigners settings)
                code' jsonData' pkCaps
              wrappedCmd <- for (wrapWithBalanceChecks accs code') $ \wrappedCode -> do
                buildCmd
                  (_deploymentSettingsConfig_nonce settings)
                  networkId publicMeta signingPairs
                  (_deploymentSettingsConfig_extraSigners settings)
                  wrappedCode jsonData' pkCaps
              pure $ DeploymentSettingsResult
                { _deploymentSettingsResult_gasPrice = _pmGasPrice publicMeta
                , _deploymentSettingsResult_signingKeys = signingPairs
                , _deploymentSettingsResult_signingAccounts = signing
                , _deploymentSettingsResult_sender = sender
                , _deploymentSettingsResult_chainId = chainId
                , _deploymentSettingsResult_wrappedCommand = wrappedCmd
                , _deploymentSettingsResult_accountsToTrack = accs
                , _deploymentSettingsResult_command = cmd
                , _deploymentSettingsResult_code = code'
                }
      pure
        ( cfg & networkCfg_setSender .~ fmapMaybe (fmap unAccountName) (updated mSender)
        , result'
        , mRes
        )
    command <- performEvent $ tagMaybe (current result) done

    controls <- modalFooter $ do
      let backConfig = def & uiButtonCfg_class .~ ffor curSelection
            (\s -> if s == fromMaybe DeploymentSettingsView_Cfg mUserTabName then "hidden" else "")
      back <- uiButtonDyn backConfig $ text "Back"
      let shouldBeDisabled tab res = tab == DeploymentSettingsView_Keys && isNothing res
          isDisabled = shouldBeDisabled <$> curSelection <*> result
      next <- uiButtonDyn (def & uiButtonCfg_class .~ "button_type_confirm" & uiButtonCfg_disabled .~ isDisabled) $ dynText $ ffor curSelection $ \case
        DeploymentSettingsView_Keys -> "Preview"
        _ -> "Next"
      pure $ leftmost
        [ nextView <$ next
        , prevView mUserTabName <$ back
        ]

    pure (conf, command, ma)
    where
      mUserTabCfg  = first DeploymentSettingsView_Custom <$> _deploymentSettingsConfig_userTab settings
      mUserTabName = fmap fst mUserTabCfg
      userTabs = maybeToList mUserTabName
      stdTabs = [DeploymentSettingsView_Cfg, DeploymentSettingsView_Keys]
      availableTabs = userTabs <> stdTabs


-- | Use a predefined chain id, don't let the user pick one.
predefinedChainIdSelect
  :: (Reflex t, Monad m)
  => Pact.ChainId
  -> model
  -> m (Dynamic t (Maybe Pact.ChainId))
predefinedChainIdSelect chanId _ = pure . pure . pure $ chanId

-- | Use a predefined immutable chain id, but display it too.
predefinedChainIdDisplayed
  :: DomBuilder t m
  => Pact.ChainId
  -> model
  -> m (Dynamic t (Maybe Pact.ChainId))
predefinedChainIdDisplayed cid _ = do
  _ <- mkLabeledInput uiInputElement "Chain ID" $ def
    & initialAttributes %~ Map.insert "disabled" ""
    & inputElementConfig_initialValue .~ _chainId cid
  pure $ pure $ pure cid

-- | Let the user pick a chain id.
userChainIdSelect
  :: (MonadWidget t m, HasNetwork model t
     )
  => model
  -> m (MDynamic t Pact.ChainId)
userChainIdSelect m = mkLabeledClsInput (uiChainSelection mNodeInfo) "Chain ID"
  where
    mNodeInfo = (^? to rights . _head) <$> m ^. network_selectedNodes



-- | UI for asking the user about data needed for deployments/function calling.
uiCfg
  :: ( MonadWidget t m
     , HasNetwork model t
     , HasNetworkCfg mConf t
     , Monoid mConf
     , Flattenable mConf t
     , HasJsonDataCfg mConf t
     , HasWallet model key t
     , HasJsonData model t
     )
  => Dynamic t Text
  -> model
  -> m (Dynamic t (f Pact.ChainId))
  -> Maybe TTLSeconds
  -> Maybe GasLimit
  -> m ( mConf
       , Dynamic t (f Pact.ChainId)
       , Dynamic t TTLSeconds
       , Dynamic t GasLimit
       )
uiCfg code m wChainId mTTL mGasLimit = do
  -- General deployment configuration
  let mkGeneralSettings = do
        divClass "title" $ text "Input"
        divClass "group" $ do
          pb <- getPostBuild
          _ <- flip mkLabeledClsInput "Raw Command" $ \cls -> uiTextAreaElement $ def
            & textAreaElementConfig_setValue .~ leftmost [updated code, tag (current code) pb]
            & initialAttributes .~ "disabled" =: "" <> "style" =: "width: 100%" <> "class" =: renderClass cls
          pure ()
        divClass "title" $ text "Destination"
        cId <- elKlass "div" ("group segment") $ do
          transactionDisplayNetwork m
          chain <- wChainId
          pure chain
        divClass "title" $ text "Settings"
        (cfg, ttl, gasLimit) <- elKlass "div" ("group segment") $
          uiMetaData m mTTL mGasLimit
        pure (cfg, cId, ttl, gasLimit)

  rec
    let mkAccordionControlDyn initActive = foldDyn (const not) initActive
          $ leftmost [eGeneralClicked , eAdvancedClicked]

    dGeneralActive <- mkAccordionControlDyn True
    dAdvancedActive <- mkAccordionControlDyn False

    (eGeneralClicked, pairA) <- controlledAccordionItem dGeneralActive mempty (text "General") mkGeneralSettings
    divClass "title" blank
    (eAdvancedClicked, pairB) <- controlledAccordionItem dAdvancedActive mempty (text "Advanced") $ do
      -- We don't want to change focus when keyset events occur, so consume and do nothing
      -- with the given elements and their dynamic
      divClass "title" $ text "Data"
      uiJsonDataSetFocus (\_ _ -> pure ()) (\_ _ -> pure ()) (m ^. wallet) (m ^. jsonData)
  pure $ snd pairA & _1 <>~ snd pairB

transactionHashSection :: MonadWidget t m => Pact.Command Text -> m ()
transactionHashSection cmd = void $ do
  mkLabeledInput (\c -> uiInputElement $ c & initialAttributes %~ Map.insert "disabled" "") "Transaction Hash" $ def
    & inputElementConfig_initialValue .~ hashToText (toUntypedHash $ Pact._cmdHash cmd)

transactionInputSection :: MonadWidget t m => Text -> Pact.Command Text -> m ()
transactionInputSection code cmd = do
  divClass "title" $ text "Input"
  divClass "group" $ do
    transactionHashSection cmd
    _ <- flip mkLabeledClsInput "Raw Command" $ \cls -> uiTextAreaElement $ def
      & textAreaElementConfig_initialValue .~ code
      & initialAttributes .~ "disabled" =: "" <> "style" =: "width: 100%" <> "class" =: renderClass cls
    pure ()

transactionDisplayNetwork :: (MonadWidget t m, HasNetwork model t) => model -> m ()
transactionDisplayNetwork m = void $ flip mkLabeledClsInput "Network" $ \_ -> do
  divClass "title" $ do
    netStat <- queryNetworkStatus (m ^. network_networks) (m ^. network_selectedNetwork)
    uiNetworkStatus "" netStat
    dynText $ textNetworkName <$> m ^. network_selectedNetwork

-- | ui for asking the user about meta data needed for the transaction.
uiMetaData
  :: forall t m model mConf
     . ( DomBuilder t m, MonadHold t m, MonadFix m, PostBuild t m
       , HasNetwork model t, HasNetworkCfg mConf t, Monoid mConf
       )
  => model -> Maybe TTLSeconds -> Maybe GasLimit -> m (mConf, Dynamic t TTLSeconds, Dynamic t GasLimit)
uiMetaData m mTTL mGasLimit = do
    pbGasPrice <- tag (current $ _pmGasPrice <$> m ^. network_meta) <$> getPostBuild

    let
      txnSpeedSliderEl setExternal conf = uiSliderInputElement (text "Slow") (text "Fast") $ conf
        & inputElementConfig_initialValue .~ (showGasPrice $ scaleGPtoTxnSpeed defaultTransactionGasPrice)
        & initialAttributes .~ "min" =: "1" <> "max" =: "1001" <> "step" =: "1"
        & inputElementConfig_setValue .~ leftmost
          [ setExternal
          , showGasPrice . scaleGPtoTxnSpeed <$> pbGasPrice -- Initial value (from storage)
          ]

      gasPriceInputBox
        :: Event t Text
        -> InputElementConfig EventResult t (DomBuilderSpace m)
        -> m (Dynamic t (Maybe GasPrice), Event t GasPrice)
      gasPriceInputBox setExternal conf = fmap snd $ uiRealWithPrecisionInputElement maxCoinPricePrecision (GasPrice . ParsedDecimal) $ conf
        & inputElementConfig_initialValue .~ showGasPrice defaultTransactionGasPrice
        & inputElementConfig_setValue .~ leftmost
          [ setExternal
          , showGasPrice <$> pbGasPrice -- Initial value (from storage)
          ]
        & inputElementConfig_elementConfig . elementConfig_eventSpec %~ preventScrollWheelAndUpDownArrow @m

    onGasPrice <- mdo
      tsEl <- mkLabeledInput (txnSpeedSliderEl setPrice) "Transaction Speed" def
      let setSpeed = fmapMaybe (fmap scaleTxnSpeedToGP . parseGasPrice) $ _inputElement_input tsEl
      (_gpValue, gpInput) <- mkLabeledInput (gasPriceInputBox $ fmap showGasPrice setSpeed) "Gas Price (KDA)" def
      let setPrice = fmap (showGasPrice . scaleGPtoTxnSpeed) gpInput
      pure $ leftmost [gpInput, setSpeed]

    let initGasLimit = fromMaybe defaultTransactionGasLimit mGasLimit
    pbGasLimit <- case mGasLimit of
      Just _ -> pure never
      Nothing -> tag (current $ fmap _pmGasLimit $ m ^. network_meta) <$> getPostBuild

    let
      mkGasLimitInput
        :: InputElementConfig EventResult t (DomBuilderSpace m)
        -> m (InputElement EventResult (DomBuilderSpace m) t)
      mkGasLimitInput conf = uiIntInputElement $ conf
        & inputElementConfig_initialValue .~ showGasLimit initGasLimit
        & inputElementConfig_setValue .~ fmap showGasLimit pbGasLimit
        & inputElementConfig_elementConfig . elementConfig_eventSpec %~ preventScrollWheelAndUpDownArrow @m

    onGasLimitTxt <- fmap _inputElement_input $ mkLabeledInput mkGasLimitInput "Gas Limit (units)" def
    let onGasLimit = fmapMaybe (readPact (GasLimit . ParsedInteger)) onGasLimitTxt

    gasLimit <- holdDyn initGasLimit $ leftmost [onGasLimit, pbGasLimit]

    let mkTransactionFee c = fmap fst $ uiRealWithPrecisionInputElement maxCoinPricePrecision id $ c
          & initialAttributes %~ Map.insert "disabled" ""
    _ <- mkLabeledInputView mkTransactionFee "Max Transaction Fee (KDA)" $
      ffor (m ^. network_meta) $ \pm -> showGasPrice $ fromIntegral (_pmGasLimit pm) * _pmGasPrice pm

    let ttlInput conf = mdo
          sliderEl <- uiSliderInputElement (text "1 second") (text "1 day") $ conf
            & inputElementConfig_setValue .~ _inputElement_input inputEl
          inputEl <- uiIntInputElement $ conf
            & inputElementConfig_setValue .~ _inputElement_input sliderEl
          pure $ leftmost [_inputElement_input inputEl, _inputElement_input sliderEl]
    pbTTL <- case mTTL of
      Just _ -> pure never
      Nothing -> tag (current $ fmap _pmTTL $ m ^. network_meta) <$> getPostBuild
    let secondsInDay :: Int = 60 * 60 * 24
        initTTL = fromMaybe defaultTransactionTTL mTTL
    onTtlTxt <- mkLabeledInput ttlInput "Request Expires (seconds)" $ def
      & initialAttributes .~ "min" =: "1" <> "max" =: T.pack (show secondsInDay) <> "step" =: "1"
      & inputElementConfig_setValue .~ fmap showTtl pbTTL
      & inputElementConfig_initialValue .~ showTtl initTTL
    let onTTL = fmapMaybe (readPact (TTLSeconds . ParsedInteger)) onTtlTxt
    ttl <- holdDyn initTTL $ leftmost [onTTL, pbTTL]

    pure
      ( mempty
        & networkCfg_setGasPrice .~ onGasPrice
        & networkCfg_setGasLimit .~ onGasLimit
        & networkCfg_setTTL .~ onTTL
      , ttl
      , gasLimit
      )

  where

      shiftGP :: GasPrice -> GasPrice -> GasPrice -> GasPrice -> GasPrice -> GasPrice
      shiftGP oldMin oldMax newMin newMax x =
        let GasPrice (ParsedDecimal gp) = (newMax-newMin)/(oldMax-oldMin)*(x-oldMin)+newMin
         in GasPrice $ ParsedDecimal $ roundTo maxCoinPricePrecision gp

      scaleTxnSpeedToGP :: GasPrice -> GasPrice
      scaleTxnSpeedToGP = shiftGP 1 1001 (1e-12) (1e-8)

      scaleGPtoTxnSpeed :: GasPrice -> GasPrice
      scaleGPtoTxnSpeed = shiftGP (1e-12) (1e-8) 1 1001

      parseGasPrice :: Text -> Maybe GasPrice
      parseGasPrice t = GasPrice . ParsedDecimal . roundTo maxCoinPricePrecision <$> readMay (T.unpack t)

      showGasLimit :: GasLimit -> Text
      showGasLimit (GasLimit (ParsedInteger i)) = tshow i

      showGasPrice :: GasPrice -> Text
      showGasPrice (GasPrice (ParsedDecimal i)) = tshow i

      showTtl :: TTLSeconds -> Text
      showTtl (TTLSeconds (ParsedInteger i)) = tshow i

      readPact wrapper =  fmap wrapper . readMay . T.unpack

-- | Set the sender to a fixed value
uiSenderFixed :: DomBuilder t m => AccountName -> m (Dynamic t (Maybe AccountName))
uiSenderFixed sender = do
  _ <- uiInputElement $ def
    & initialAttributes %~ Map.insert "disabled" ""
    & inputElementConfig_initialValue .~ unAccountName sender
  pure $ pure $ pure sender

-- | Let the user pick a sender
uiSenderDropdown
  :: ( Adjustable t m, PostBuild t m, DomBuilder t m
     , MonadHold t m, MonadFix m
     , HasWallet model key t
     )
  => DropdownConfig t (Maybe AccountName)
  -> model
  -> Dynamic t (Maybe ChainId)
  -> m (Dynamic t (Maybe AccountName))
uiSenderDropdown uCfg m chainId = do
  let textAccounts =
        let mkTextAccounts mChain accounts = case mChain of
              Nothing -> Map.singleton Nothing "You must select a chain ID before choosing an account"
              Just chain -> case Map.fromList $ fmapMaybe (someAccount Nothing (\a -> (Just $ _account_name a, unAccountName $ _account_name a) <$ guard (_account_chainId a == chain))) $ IM.elems accounts of
                accountsOnChain
                  | not (Map.null accountsOnChain) -> Map.insert Nothing "Choose an account" accountsOnChain
                  | otherwise -> Map.singleton Nothing "No accounts on current chain"
          in mkTextAccounts <$> chainId <*> m ^. wallet_accounts
  choice <- dropdown Nothing textAccounts $ uCfg
    & dropdownConfig_setValue .~ (Nothing <$ updated chainId)
    & dropdownConfig_attributes <>~ pure ("class" =: "labeled-input__input select select_mandatory_missing")
  pure $ value choice

uiChainSelection
  :: MonadWidget t m
  => Dynamic t (Maybe NodeInfo)
  -> CssClass
  -> m (Dynamic t (Maybe Pact.ChainId))
uiChainSelection info cls = mdo
    let
      chains = map (id &&& _chainId) . maybe [] getChains <$> info
      mkPlaceHolder cChains = if null cChains then "No chains available" else "Select chain"
      mkOptions cs = Map.fromList $ (Nothing, mkPlaceHolder cs) : map (first Just) cs

      staticCls = cls <> "select"
      mkDynCls v = if isNothing v then "select_mandatory_missing" else mempty
      allCls = renderClass <$> fmap mkDynCls d <> pure staticCls

      cfg = def & dropdownConfig_attributes .~ (("class" =:) <$> allCls)

    d <- _dropdown_value <$> dropdown Nothing (mkOptions <$> chains) cfg
    pure d

parseSigCapability :: Text -> Either String SigCapability
parseSigCapability txt = parsed >>= compiled >>= parseApp
  where
    parseApp ts = case ts of
      [(TApp (App (TVar (QName q) _) as _) _)] -> SigCapability q <$> mapM toPV as
      _ -> Left $ "Sig capability parse failed: Expected single qualified capability in form (qual.DEFCAP arg arg ...)"
    compiled Pact.ParsedCode{..} = fmapL (("Sig capability parse failed: " ++) . show) $
      compileExps (mkTextInfo _pcCode) _pcExps
    parsed = parsePact txt
    toPV a = fmapL (("Sig capability argument parse failed, expected simple pact value: " ++) . T.unpack) $ toPactValue a

-- | Display a single row for the user to enter a custom capability and
-- account to attach
capabilityInputRow
  :: MonadWidget t m
  => Maybe DappCap
  -> m (Dynamic t (Maybe AccountName))
  -> m (CapabilityInputRow t)
capabilityInputRow mCap mkSender = elClass "tr" "table__row" $ do
  (empty, parsed) <- elClass "td" "table__cell_padded" $ mdo
    cap <- uiInputElement $ def
      & inputElementConfig_initialValue .~ foldMap (renderCompactText . _dappCap_cap) mCap
      & initialAttributes .~
        "placeholder" =: "(module.capability arg1 arg2)" <>
        "class" =: (maybe id (const (<> " input_transparent")) mCap) "input_width_full" <>
        (maybe mempty (const $ "disabled" =: "true") mCap)
      & modifyAttributes .~ ffor errors (\e -> "style" =: ("background-color: #fdd" <$ guard e))
    empty <- holdUniqDyn $ T.null <$> value cap
    let parsed = parseSigCapability <$> value cap
        showError = (\p e -> isLeft p && not e) <$> parsed <*> empty
        errors = leftmost
          [ tag (current showError) (domEvent Blur cap)
          , False <$ _inputElement_input cap
          ]
    pure (empty, parsed)
  account <- elClass "td" "table__cell_padded" mkSender

  pure $ CapabilityInputRow
    { _capabilityInputRow_empty = empty
    , _capabilityInputRow_value = empty >>= \case
      True -> pure mempty
      False -> fmap (fromMaybe mempty) $ runMaybeT $ do
        a <- MaybeT account
        p <- MaybeT $ either (const Nothing) pure <$> parsed
        pure $ Map.singleton a [p]
    , _capabilityInputRow_account = account
    , _capabilityInputRow_cap = parsed
    }

-- | Display a single row for an empty capability
emptyCapability :: DomBuilder t m => Text -> m () -> m a -> m a
emptyCapability cls extra m = elClass "tr" "table__row" $ do
  elClass "td" cls $ text "Empty capability"
  extra
  elClass "td" cls m

-- | Display a dynamic number of rows for the user to enter custom capabilities
capabilityInputRows
  :: forall t m. MonadWidget t m
  => m (Dynamic t (Maybe AccountName))
  -> m (Dynamic t (Map AccountName [SigCapability]))
capabilityInputRows mkSender = do
  rec
    (im0, im') <- traverseIntMapWithKeyWithAdjust (\_ _ -> capabilityInputRow Nothing mkSender) (IM.singleton 0 ()) $ leftmost
      -- Delete rows, but ensure we don't delete them all
      [ PatchIntMap <$> gate canDelete deletions
      -- Add a new row when all rows are used
      , attachWith (\i _ -> PatchIntMap (IM.singleton i (Just ()))) nextKeyToUse $ ffilter not $ updated anyEmpty
      ]
    results :: Dynamic t (IntMap (CapabilityInputRow t))
      <- foldDyn applyAlways im0 im'
    let nextKeyToUse = maybe 0 (succ . fst) . IM.lookupMax <$> current results
        canDelete = (> 1) . IM.size <$> current results

        anyEmpty = fmap or $ traverse _capabilityInputRow_empty =<< results

        decideDeletions :: Int -> CapabilityInputRow t -> Event t (IntMap (Maybe ()))
        decideDeletions i row = IM.singleton i Nothing <$ leftmost
          -- Deletions caused by rows becoming empty
          [ void . ffilter id . updated $ _capabilityInputRow_empty row
          -- Deletions caused by users entering GAS
          , void . ffilter (either (const False) isGas) . updated $ _capabilityInputRow_cap row
          ]
        deletions = switch . current $ IM.foldMapWithKey decideDeletions <$> results

  pure $
    fmap (Map.unionsWith (<>) . IM.elems) $ traverse _capabilityInputRow_value =<< results

-- | Widget for selection of sender and signing keys.
uiSenderCapabilities
  :: forall key t m model. (MonadWidget t m, HasWallet model key t)
  => model
  -> Dynamic t (Maybe Pact.ChainId)
  -> Maybe [DappCap]
  -> m (Dynamic t (Maybe AccountName))
  -> m (Dynamic t (Maybe AccountName), Dynamic t (Map AccountName [SigCapability]))
uiSenderCapabilities m cid mCaps mkSender = do
  let staticCapabilityRow sender cap = do
        el "td" $ text $ _dappCap_role cap
        el "td" $ text $ renderCompactText $ _dappCap_cap cap
        acc <- el "td" $ sender
        pure $ CapabilityInputRow
          { _capabilityInputRow_empty = pure False
          , _capabilityInputRow_value = maybe mempty (\s -> Map.singleton s [_dappCap_cap cap]) <$> acc
          , _capabilityInputRow_account = acc
          , _capabilityInputRow_cap = pure $ Right $ _dappCap_cap cap
          }

      staticCapabilityRows caps = fmap (fmap (Map.unionsWith (<>)) . sequence) $ for caps $ \cap ->
        elClass "tr" "table__row" $ _capabilityInputRow_value <$> staticCapabilityRow (uiSenderDropdown def m cid) cap

      combineMaps = liftA3 $ \a b c -> Map.unionsWith (<>) [a, b, c]

  divClass "title" $ text "Roles"

  -- Capabilities
  divClass "group" $ elAttr "table" ("class" =: "table" <> "style" =: "width: 100%; table-layout: fixed;") $ case mCaps of
    Nothing -> el "tbody" $ do
      empty <- emptyCapability "table__cell_padded" blank mkSender
      let emptySig = maybe Map.empty (\a -> Map.singleton a []) <$> empty
      gas <- capabilityInputRow (Just defaultGASCapability) mkSender
      rest <- capabilityInputRows (uiSenderDropdown def m cid)
      pure (_capabilityInputRow_account gas, combineMaps (_capabilityInputRow_value gas) rest emptySig)
    Just caps -> do
      el "thead" $ el "tr" $ do
        elClass "th" "table__heading" $ text "Role"
        elClass "th" "table__heading" $ text "Capability"
        elClass "th" "table__heading" $ text "Account"
      el "tbody" $ do
        empty <- emptyCapability "" (el "td" blank) mkSender
        let emptySig = maybe Map.empty (\a -> Map.singleton a []) <$> empty
        gas <- staticCapabilityRow mkSender defaultGASCapability
        rest <- staticCapabilityRows $ filter (not . isGas . _dappCap_cap) caps
        pure (_capabilityInputRow_account gas, combineMaps (_capabilityInputRow_value gas) rest emptySig)

isGas :: SigCapability -> Bool
isGas = (^. to PC._scName . to PN._qnName . to (== "GAS"))

-- parsed: "{\"role\": \"GAS\", \"description\": \"Pay the GAS required for this transaction\", \"cap\": {\"args\": [\"doug\",], \"name\": \"coin.FUND_TX\"}}"
defaultGASCapability :: DappCap
defaultGASCapability = DappCap
  { _dappCap_role = "GAS"
  , _dappCap_description = "Pay the GAS required for this transaction"
  , _dappCap_cap = PC.SigCapability
    { PC._scName = PN.QualifiedName
      { PN._qnQual = PN.ModuleName
        { PN._mnName = "coin"
        , PN._mnNamespace = Nothing
        }
      , PN._qnName = "GAS"
      , PN._qnInfo = PI.mkInfo "coin.GAS"
      }
    , PC._scArgs = []
    }
  }<|MERGE_RESOLUTION|>--- conflicted
+++ resolved
@@ -219,14 +219,8 @@
             networkId <- hoistMaybe $ hush . mkNetworkName . nodeVersion =<< headMay (rights selNodes)
             sender <- MaybeT mSender
             chainId <- MaybeT cChainId
-<<<<<<< HEAD
-            caps <- MaybeT capabilities
+            caps <- lift capabilities
             let signing = Set.insert sender $ Map.keysSet caps
-=======
-            caps <- lift capabilities
-            let accs = Set.insert sender $ Map.keysSet caps
-                signing = Set.mapMonotonic unAccountName accs
->>>>>>> 1de06b06
             jsonData' <- lift $ either (const mempty) id <$> m ^. jsonData . jsonData_data
             ttl' <- lift ttl
             limit <- lift gasLimit
@@ -253,7 +247,7 @@
                 networkId publicMeta signingPairs
                 (_deploymentSettingsConfig_extraSigners settings)
                 code' jsonData' pkCaps
-              wrappedCmd <- for (wrapWithBalanceChecks accs code') $ \wrappedCode -> do
+              wrappedCmd <- for (wrapWithBalanceChecks signing code') $ \wrappedCode -> do
                 buildCmd
                   (_deploymentSettingsConfig_nonce settings)
                   networkId publicMeta signingPairs
@@ -266,7 +260,7 @@
                 , _deploymentSettingsResult_sender = sender
                 , _deploymentSettingsResult_chainId = chainId
                 , _deploymentSettingsResult_wrappedCommand = wrappedCmd
-                , _deploymentSettingsResult_accountsToTrack = accs
+                , _deploymentSettingsResult_accountsToTrack = signing
                 , _deploymentSettingsResult_command = cmd
                 , _deploymentSettingsResult_code = code'
                 }
