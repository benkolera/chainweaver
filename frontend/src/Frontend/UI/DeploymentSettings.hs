{-# LANGUAGE ConstraintKinds       #-}
{-# LANGUAGE DataKinds             #-}
{-# LANGUAGE DeriveGeneric         #-}
{-# LANGUAGE ExtendedDefaultRules  #-}
{-# LANGUAGE FlexibleContexts      #-}
{-# LANGUAGE FlexibleInstances     #-}
{-# LANGUAGE KindSignatures        #-}
{-# LANGUAGE LambdaCase            #-}
{-# LANGUAGE MultiParamTypeClasses #-}
{-# LANGUAGE OverloadedStrings     #-}
{-# LANGUAGE QuasiQuotes           #-}
{-# LANGUAGE RecursiveDo           #-}
{-# LANGUAGE ScopedTypeVariables   #-}
{-# LANGUAGE StandaloneDeriving    #-}
{-# LANGUAGE TemplateHaskell       #-}
{-# LANGUAGE TupleSections         #-}
{-# LANGUAGE TypeApplications      #-}
{-# LANGUAGE RecordWildCards       #-}

-- | Little widget providing a UI for deployment related settings.
--
-- Copyright   :  (C) 2018 Kadena
-- License     :  BSD-style (see the file LICENSE)

module Frontend.UI.DeploymentSettings
  ( -- * Settings
    DeploymentSettingsConfig (..)
  , DeploymentSettingsResult (..)
    -- * Values for _deploymentSettingsConfig_chainId:
  , predefinedChainIdSelect
  , predefinedChainIdDisplayed
  , userChainIdSelect
  , uiChainSelection
    -- * Widgets
  , uiDeploymentSettings
  , uiSenderFixed
  , uiSenderDropdown
  , transactionInputSection
  , transactionHashSection
  , transactionDisplayNetwork
    -- * Useful re-exports
  , Identity (runIdentity)
  ) where

import Control.Applicative (liftA2)
import Control.Arrow (first, (&&&))
<<<<<<< HEAD
import Control.Error (fmapL)
=======
import Control.Error (fmapL, hoistMaybe, headMay)
import Control.Error.Util (hush)
>>>>>>> 79d69c19
import Control.Lens
import Control.Monad
import Control.Monad.Trans.Class
import Control.Monad.Trans.Maybe
import Data.Either (rights, isLeft)
import Data.IntMap (IntMap)
import Data.Map (Map)
import Data.Set (Set)
import Data.Text (Text)
import Data.Traversable (for)
import Kadena.SigningApi
import Pact.Compile (compileExps, mkTextInfo)
import Pact.Parse
import Pact.Types.Capability
import Pact.Types.ChainMeta (PublicMeta (..), TTLSeconds (..))
import Pact.Types.PactValue (toPactValue)
import Pact.Types.Pretty
import Pact.Types.Runtime (App(..), GasLimit (..), GasPrice (..), Name(..), Term(..), hashToText, toUntypedHash)
import Reflex
import Reflex.Dom
import Reflex.Dom.Contrib.CssClass (elKlass)
import Safe (readMay)
import qualified Data.Aeson as Aeson
import qualified Data.IntMap as IM
import qualified Data.Map as Map
import qualified Data.Set as Set
import qualified Data.Text as T
import qualified Pact.Types.ChainId as Pact
import qualified Pact.Types.Command as Pact

import Common.Network
import Frontend.Crypto.Class
import Frontend.Foundation
import Frontend.JsonData
import Frontend.Network
import Frontend.UI.Dialogs.NetworkEdit
import Frontend.UI.JsonData
import Frontend.UI.Modal
import Frontend.UI.TabBar
import Frontend.UI.Widgets
import Frontend.UI.Widgets.Helpers (preventScrollWheelAndUpDownArrow)
import Frontend.Wallet

import qualified Pact.Types.Capability as PC
import qualified Pact.Types.Names as PN
import qualified Pact.Types.Info as PI

-- | Config for the deployment settings widget.
data DeploymentSettingsConfig t m model a = DeploymentSettingsConfig
  { _deploymentSettingsConfig_userTab     :: Maybe (Text, m a)
    -- ^ Some optional extra tab. fst is the tab's name, snd is its content.
  , _deploymentSettingsConfig_chainId     :: model -> m (Dynamic t (Maybe Pact.ChainId))
    -- ^ ChainId selection widget.
    --   You can pick (predefinedChainIdSelect someId) - for not showing a
    --   widget at all, but having `uiDeploymentSettings` use the provided one.
    --
    --   Or you can use `userChainIdSelect` for having the user pick a chainid.
  , _deploymentSettingsConfig_sender :: model -> Dynamic t (Maybe ChainId) -> m (Dynamic t (Maybe AccountName))
    -- ^ Sender selection widget. Use 'uiSenderFixed' or 'uiSenderDropdown'.
  , _deploymentSettingsConfig_data        :: Maybe Aeson.Object
    -- ^ Data selection. If 'Nothing', uses the users setting (and allows them
    -- to alter it). Otherwise, it remains fixed.
  , _deploymentSettingsConfig_code :: Dynamic t Text
    -- ^ Code that is being deployed
  , _deploymentSettingsConfig_nonce :: Maybe Text
    -- ^ Nonce. 'Nothing' will autogenerate a nonce based on the current time.
  , _deploymentSettingsConfig_ttl :: Maybe TTLSeconds
    -- ^ TTL. Overridable by the user.
  , _deploymentSettingsConfig_gasLimit :: Maybe GasLimit
    -- ^ Gas Limit. Overridable by the user.
  , _deploymentSettingsConfig_caps :: Maybe [DappCap]
    -- ^ Capabilities. When missing, lets the user enter arbitrary capabilities.
  , _deploymentSettingsConfig_extraSigners :: [PublicKey]
    -- ^ Extra signers to be added to the command. The dApp should fill in the
    -- signatures as required upon receiving the response.
  }

data CapabilityInputRow t = CapabilityInputRow
  { _capabilityInputRow_empty :: Dynamic t Bool
  , _capabilityInputRow_value :: Dynamic t (Maybe (Map AccountName [SigCapability]))
  , _capabilityInputRow_account :: Dynamic t (Maybe AccountName)
  , _capabilityInputRow_cap :: Dynamic t (Either String SigCapability)
  }

data DeploymentSettingsView
  = DeploymentSettingsView_Custom Text -- ^ An optional additonal tab.
  | DeploymentSettingsView_Cfg -- ^ Actual settings like gas price/limit, ...
  | DeploymentSettingsView_Keys -- ^ Select keys for signing the transaction.
  deriving (Eq,Ord)

showSettingsTabName :: DeploymentSettingsView -> Text
showSettingsTabName (DeploymentSettingsView_Custom n) = n
showSettingsTabName DeploymentSettingsView_Keys       = "Sign"
showSettingsTabName DeploymentSettingsView_Cfg        = "Configuration"

-- | Get the previous view, taking into account the custom user tab.
prevView :: Maybe DeploymentSettingsView -> DeploymentSettingsView -> Maybe DeploymentSettingsView
prevView custom = \case
  DeploymentSettingsView_Custom _ -> Nothing
  DeploymentSettingsView_Cfg -> custom
  DeploymentSettingsView_Keys -> Just DeploymentSettingsView_Cfg

-- | Get the next view.
nextView :: DeploymentSettingsView -> Maybe DeploymentSettingsView
nextView = \case
  DeploymentSettingsView_Custom _ -> Just DeploymentSettingsView_Cfg
  DeploymentSettingsView_Cfg -> Just DeploymentSettingsView_Keys
  DeploymentSettingsView_Keys -> Nothing

data DeploymentSettingsResult key = DeploymentSettingsResult
  { _deploymentSettingsResult_gasPrice :: GasPrice
  , _deploymentSettingsResult_signingKeys :: [KeyPair key]
  , _deploymentSettingsResult_signingAccounts :: Set AccountName
  , _deploymentSettingsResult_sender :: AccountName
  , _deploymentSettingsResult_chainId :: ChainId
  , _deploymentSettingsResult_code :: Text
  , _deploymentSettingsResult_command :: Pact.Command Text
  }

-- | Show settings related to deployments to the user.
--
--
--   the right keys, ...
uiDeploymentSettings
  :: forall key t m model mConf a
  . ( MonadWidget t m, HasNetwork model t, HasWallet model key t
    , Monoid mConf , HasNetworkCfg mConf t
    , HasJsonDataCfg mConf t, Flattenable mConf t, HasJsonData model t
    , HasCrypto key (Performable m)
    )
  => model
  -> DeploymentSettingsConfig t m model a
  -> m (mConf, Event t (DeploymentSettingsResult key), Maybe a)
uiDeploymentSettings m settings = mdo
    let code = _deploymentSettingsConfig_code settings
    let initTab = fromMaybe DeploymentSettingsView_Cfg mUserTabName
        f thisView g = case g thisView of
          Just view' -> (Just view', Nothing)
          Nothing -> (Nothing, Just ())
    (curSelection, done) <- mapAccumMaybeDyn f initTab $ leftmost
      [ const . Just <$> onTabClick
      , controls
      ]
    (TabBar onTabClick) <- makeTabBar $ TabBarCfg
      { _tabBarCfg_tabs = availableTabs
      , _tabBarCfg_mkLabel = const $ text . showSettingsTabName
      , _tabBarCfg_selectedTab = Just <$> curSelection
      , _tabBarCfg_classes = mempty
      , _tabBarCfg_type = TabBarType_Secondary
      }
    (conf, result, ma) <- elClass "div" "modal__main transaction_details" $ do

      mRes <- traverse (uncurry $ tabPane mempty curSelection) mUserTabCfg

      (cfg, cChainId, ttl, gasLimit) <- tabPane mempty curSelection DeploymentSettingsView_Cfg $
        uiCfg code m
          (_deploymentSettingsConfig_chainId settings $ m)
          (_deploymentSettingsConfig_ttl settings)
          (_deploymentSettingsConfig_gasLimit settings)

      (mSender, capabilities) <- tabPane mempty curSelection DeploymentSettingsView_Keys $
        uiSenderCapabilities m cChainId (_deploymentSettingsConfig_caps settings)
          $ (_deploymentSettingsConfig_sender settings) m cChainId

      let result' = runMaybeT $ do
            selNodes <- lift $ m ^. network_selectedNodes
            networkId <- hoistMaybe $ hush . mkNetworkName . nodeVersion =<< headMay (rights selNodes)
            sender <- MaybeT mSender
            chainId <- MaybeT cChainId
            caps <- MaybeT capabilities
            let signing = Set.insert sender $ Map.keysSet caps
            jsonData' <- lift $ either (const mempty) id <$> m ^. jsonData . jsonData_data
            ttl' <- lift ttl
            limit <- lift gasLimit
            lastPublicMeta <- lift $ m ^. network_meta
            let publicMeta = lastPublicMeta
                  { _pmChainId = chainId
                  , _pmGasLimit = limit
                  , _pmSender = unAccountName sender
                  , _pmTTL = ttl'
                  }
            code' <- lift code
            allAccounts <- lift $ m ^. wallet_accounts
            let accountsToKey = flip IM.foldMapWithKey allAccounts $ \_ -> \case
                  SomeAccount_Account a -> Map.singleton (_account_name a) (_account_key a)
                  SomeAccount_Deleted -> Map.empty
                toPublicKey (name, cs) = do
                  KeyPair pk _ <- Map.lookup name accountsToKey
                  pure (pk, cs)
                pkCaps = Map.fromList $ fmapMaybe toPublicKey $ Map.toList caps
            pure $ do
              let signingPairs = getSigningPairs signing allAccounts
              cmd <- buildCmd
                (_deploymentSettingsConfig_nonce settings)
                networkId publicMeta signingPairs
                (_deploymentSettingsConfig_extraSigners settings)
                code' jsonData' pkCaps
              pure $ DeploymentSettingsResult
                { _deploymentSettingsResult_gasPrice = _pmGasPrice publicMeta
                , _deploymentSettingsResult_signingKeys = signingPairs
                , _deploymentSettingsResult_signingAccounts = signing
                , _deploymentSettingsResult_sender = sender
                , _deploymentSettingsResult_chainId = chainId
                , _deploymentSettingsResult_command = cmd
                , _deploymentSettingsResult_code = code'
                }
      pure
        ( cfg & networkCfg_setSender .~ fmapMaybe (fmap unAccountName) (updated mSender)
        , result'
        , mRes
        )
    command <- performEvent $ tagMaybe (current result) done

    controls <- modalFooter $ do
      let backConfig = def & uiButtonCfg_class .~ ffor curSelection
            (\s -> if s == fromMaybe DeploymentSettingsView_Cfg mUserTabName then "hidden" else "")
      back <- uiButtonDyn backConfig $ text "Back"
      let shouldBeDisabled tab res = tab == DeploymentSettingsView_Keys && isNothing res
          isDisabled = shouldBeDisabled <$> curSelection <*> result
      next <- uiButtonDyn (def & uiButtonCfg_class .~ "button_type_confirm" & uiButtonCfg_disabled .~ isDisabled) $ dynText $ ffor curSelection $ \case
        DeploymentSettingsView_Keys -> "Preview"
        _ -> "Next"
      pure $ leftmost
        [ nextView <$ next
        , prevView mUserTabName <$ back
        ]

    pure (conf, command, ma)
    where
      mUserTabCfg  = first DeploymentSettingsView_Custom <$> _deploymentSettingsConfig_userTab settings
      mUserTabName = fmap fst mUserTabCfg
      userTabs = maybeToList mUserTabName
      stdTabs = [DeploymentSettingsView_Cfg, DeploymentSettingsView_Keys]
      availableTabs = userTabs <> stdTabs


-- | Use a predefined chain id, don't let the user pick one.
predefinedChainIdSelect
  :: (Reflex t, Monad m)
  => Pact.ChainId
  -> model
  -> m (Dynamic t (Maybe Pact.ChainId))
predefinedChainIdSelect chanId _ = pure . pure . pure $ chanId

-- | Use a predefined immutable chain id, but display it too.
predefinedChainIdDisplayed
  :: DomBuilder t m
  => Pact.ChainId
  -> model
  -> m (Dynamic t (Maybe Pact.ChainId))
predefinedChainIdDisplayed cid _ = do
  _ <- mkLabeledInput uiInputElement "Chain ID" $ def
    & initialAttributes %~ Map.insert "disabled" ""
    & inputElementConfig_initialValue .~ _chainId cid
  pure $ pure $ pure cid

-- | Let the user pick a chain id.
userChainIdSelect
  :: (MonadWidget t m, HasNetwork model t
     )
  => model
  -> m (MDynamic t Pact.ChainId)
userChainIdSelect m = mkLabeledClsInput (uiChainSelection mNodeInfo) "Chain ID"
  where
    mNodeInfo = (^? to rights . _head) <$> m ^. network_selectedNodes



-- | UI for asking the user about data needed for deployments/function calling.
uiCfg
  :: ( MonadWidget t m
     , HasNetwork model t
     , HasNetworkCfg mConf t
     , Monoid mConf
     , Flattenable mConf t
     , HasJsonDataCfg mConf t
     , HasWallet model key t
     , HasJsonData model t
     )
  => Dynamic t Text
  -> model
  -> m (Dynamic t (f Pact.ChainId))
  -> Maybe TTLSeconds
  -> Maybe GasLimit
  -> m ( mConf
       , Dynamic t (f Pact.ChainId)
       , Dynamic t TTLSeconds
       , Dynamic t GasLimit
       )
uiCfg code m wChainId mTTL mGasLimit = do
  -- General deployment configuration
  let mkGeneralSettings = do
        divClass "title" $ text "Input"
        divClass "group" $ do
          pb <- getPostBuild
          _ <- flip mkLabeledClsInput "Raw Command" $ \cls -> uiTextAreaElement $ def
            & textAreaElementConfig_setValue .~ leftmost [updated code, tag (current code) pb]
            & initialAttributes .~ "disabled" =: "" <> "style" =: "width: 100%" <> "class" =: renderClass cls
          pure ()
        divClass "title" $ text "Destination"
        cId <- elKlass "div" ("group segment") $ do
          transactionDisplayNetwork m
          chain <- wChainId
          pure chain
        divClass "title" $ text "Settings"
        (cfg, ttl, gasLimit) <- elKlass "div" ("group segment") $
          uiMetaData m mTTL mGasLimit
        pure (cfg, cId, ttl, gasLimit)

  rec
    let mkAccordionControlDyn initActive = foldDyn (const not) initActive
          $ leftmost [eGeneralClicked , eAdvancedClicked]

    dGeneralActive <- mkAccordionControlDyn True
    dAdvancedActive <- mkAccordionControlDyn False

    (eGeneralClicked, pairA) <- controlledAccordionItem dGeneralActive mempty (text "General") mkGeneralSettings
    divClass "title" blank
    (eAdvancedClicked, pairB) <- controlledAccordionItem dAdvancedActive mempty (text "Advanced") $ do
      -- We don't want to change focus when keyset events occur, so consume and do nothing
      -- with the given elements and their dynamic
      divClass "title" $ text "Data"
      uiJsonDataSetFocus (\_ _ -> pure ()) (\_ _ -> pure ()) (m ^. wallet) (m ^. jsonData)
  pure $ snd pairA & _1 <>~ snd pairB

transactionHashSection :: MonadWidget t m => Pact.Command Text -> m ()
transactionHashSection cmd = void $ do
  mkLabeledInput (\c -> uiInputElement $ c & initialAttributes %~ Map.insert "disabled" "") "Transaction Hash" $ def
    & inputElementConfig_initialValue .~ hashToText (toUntypedHash $ Pact._cmdHash cmd)

transactionInputSection :: MonadWidget t m => Text -> Pact.Command Text -> m ()
transactionInputSection code cmd = do
  divClass "title" $ text "Input"
  divClass "group" $ do
    transactionHashSection cmd
    _ <- flip mkLabeledClsInput "Raw Command" $ \cls -> uiTextAreaElement $ def
      & textAreaElementConfig_initialValue .~ code
      & initialAttributes .~ "disabled" =: "" <> "style" =: "width: 100%" <> "class" =: renderClass cls
    pure ()

transactionDisplayNetwork :: (MonadWidget t m, HasNetwork model t) => model -> m ()
transactionDisplayNetwork m = void $ flip mkLabeledClsInput "Network" $ \_ -> do
  divClass "title" $ do
    netStat <- queryNetworkStatus (m ^. network_networks) (m ^. network_selectedNetwork)
    uiNetworkStatus "" netStat
    dynText $ textNetworkName <$> m ^. network_selectedNetwork

-- | ui for asking the user about meta data needed for the transaction.
uiMetaData
  :: forall t m model mConf
     . ( DomBuilder t m, MonadHold t m, MonadFix m, PostBuild t m
       , HasNetwork model t, HasNetworkCfg mConf t, Monoid mConf
       )
  => model -> Maybe TTLSeconds -> Maybe GasLimit -> m (mConf, Dynamic t TTLSeconds, Dynamic t GasLimit)
uiMetaData m mTTL mGasLimit = do
    eGasPrice <- tag (current $ _pmGasPrice <$> m ^. network_meta) <$> getPostBuild

    let
      txnSpeedSliderEl gpEl conf = uiSliderInputElement (text "Slow") (text "Fast") $ conf
        & inputElementConfig_initialValue .~ (showGasPrice $ scaleGPtoTxnSpeed defaultTransactionGasPrice)
        & initialAttributes .~ "min" =: "1" <> "max" =: "1001" <> "step" =: "1"
        & inputElementConfig_setValue .~ leftmost
          [ showGasPrice . scaleGPtoTxnSpeed <$> eGasPrice
          , parseAndScaleWith scaleGPtoTxnSpeed gpEl
          ]

      gasPriceInputEl
        :: InputElement EventResult (DomBuilderSpace m) t
        -> InputElementConfig EventResult t (DomBuilderSpace m)
        -> m (InputElement EventResult (DomBuilderSpace m) t)
      gasPriceInputEl tsEl conf = uiRealWithPrecisionInputElement maxCoinPricePrecision $ conf
        & inputElementConfig_initialValue .~ showGasPrice defaultTransactionGasPrice
        & inputElementConfig_setValue .~ leftmost
          [ showGasPrice <$> eGasPrice
          , parseAndScaleWith scaleTxnSpeedToGP tsEl
          ]
        & inputElementConfig_elementConfig . elementConfig_eventSpec %~ preventScrollWheelAndUpDownArrow @m

    onGasPriceTxt <- mdo
      tsEl <- mkLabeledInput (txnSpeedSliderEl gpEl) "Transaction Speed" def
      gpEl <- mkLabeledInput (gasPriceInputEl tsEl) "Gas Price (KDA)" def
      pure $ leftmost [_inputElement_input gpEl, parseAndScaleWith scaleTxnSpeedToGP tsEl]

    let initGasLimit = fromMaybe defaultTransactionGasLimit mGasLimit
    pbGasLimit <- case mGasLimit of
      Just _ -> pure never
      Nothing -> tag (current $ fmap _pmGasLimit $ m ^. network_meta) <$> getPostBuild

    let
      mkGasLimitInput
        :: InputElementConfig EventResult t (DomBuilderSpace m)
        -> m (InputElement EventResult (DomBuilderSpace m) t)
      mkGasLimitInput conf = uiIntInputElement $ conf
        & inputElementConfig_initialValue .~ showGasLimit initGasLimit
        & inputElementConfig_setValue .~ fmap showGasLimit pbGasLimit
        & inputElementConfig_elementConfig . elementConfig_eventSpec %~ preventScrollWheelAndUpDownArrow @m

    onGasLimitTxt <- fmap _inputElement_input $ mkLabeledInput mkGasLimitInput "Gas Limit (units)" def
    let onGasLimit = fmapMaybe (readPact (GasLimit . ParsedInteger)) onGasLimitTxt

    gasLimit <- holdDyn initGasLimit $ leftmost [onGasLimit, pbGasLimit]

    let mkTransactionFee c = uiRealWithPrecisionInputElement maxCoinPricePrecision $ c
          & initialAttributes %~ Map.insert "disabled" ""
    _ <- mkLabeledInputView mkTransactionFee "Max Transaction Fee (KDA)" $
      ffor (m ^. network_meta) $ \pm -> showGasPrice $ fromIntegral (_pmGasLimit pm) * _pmGasPrice pm

    let ttlInput conf = mdo
          sliderEl <- uiSliderInputElement (text "1 second") (text "1 day") $ conf
            & inputElementConfig_setValue .~ _inputElement_input inputEl
          inputEl <- uiIntInputElement $ conf
            & inputElementConfig_setValue .~ _inputElement_input sliderEl
          pure $ leftmost [_inputElement_input inputEl, _inputElement_input sliderEl]
    pbTTL <- case mTTL of
      Just _ -> pure never
      Nothing -> tag (current $ fmap _pmTTL $ m ^. network_meta) <$> getPostBuild
    let secondsInDay :: Int = 60 * 60 * 24
        initTTL = fromMaybe defaultTransactionTTL mTTL
    onTtlTxt <- mkLabeledInput ttlInput "Request Expires (seconds)" $ def
      & initialAttributes .~ "min" =: "1" <> "max" =: T.pack (show secondsInDay) <> "step" =: "1"
      & inputElementConfig_setValue .~ fmap showTtl pbTTL
      & inputElementConfig_initialValue .~ showTtl initTTL
    let onTTL = fmapMaybe (readPact (TTLSeconds . ParsedInteger)) onTtlTxt
    ttl <- holdDyn initTTL $ leftmost [onTTL, pbTTL]

    pure
      ( mempty
        & networkCfg_setGasPrice .~ eParsedGasPrice onGasPriceTxt
        & networkCfg_setGasLimit .~ onGasLimit
        & networkCfg_setTTL .~ onTTL
      , ttl
      , gasLimit
      )

  where

      shiftGP :: GasPrice -> GasPrice -> GasPrice -> GasPrice -> GasPrice -> GasPrice
      shiftGP oldMin oldMax newMin newMax x =
        (newMax-newMin)/(oldMax-oldMin)*(x-oldMin)+newMin

      scaleTxnSpeedToGP :: GasPrice -> GasPrice
      scaleTxnSpeedToGP = shiftGP 1 1001 (1e-12) (1e-8)

      scaleGPtoTxnSpeed :: GasPrice -> GasPrice
      scaleGPtoTxnSpeed = shiftGP (1e-12) (1e-8) 1 1001

      parseAndScaleWith
        :: (GasPrice -> GasPrice)
        -> InputElement er d t
        -> Event t Text
      parseAndScaleWith f =
        fmap (showGasPrice . f) . eParsedGasPrice . _inputElement_input

      eParsedGasPrice :: Event t Text -> Event t GasPrice
      eParsedGasPrice = fmapMaybe (readPact (GasPrice . ParsedDecimal))

      showGasLimit :: GasLimit -> Text
      showGasLimit (GasLimit (ParsedInteger i)) = tshow i

      showGasPrice :: GasPrice -> Text
      showGasPrice (GasPrice (ParsedDecimal i)) = tshow i

      showTtl :: TTLSeconds -> Text
      showTtl (TTLSeconds (ParsedInteger i)) = tshow i

      readPact wrapper =  fmap wrapper . readMay . T.unpack

-- | Set the sender to a fixed value
uiSenderFixed :: DomBuilder t m => AccountName -> m (Dynamic t (Maybe AccountName))
uiSenderFixed sender = do
  _ <- uiInputElement $ def
    & initialAttributes %~ Map.insert "disabled" ""
    & inputElementConfig_initialValue .~ unAccountName sender
  pure $ pure $ pure sender

-- | Let the user pick a sender
uiSenderDropdown
  :: ( Adjustable t m, PostBuild t m, DomBuilder t m
     , MonadHold t m, MonadFix m
     , HasWallet model key t
     )
  => DropdownConfig t (Maybe AccountName)
  -> model
  -> Dynamic t (Maybe ChainId)
  -> m (Dynamic t (Maybe AccountName))
uiSenderDropdown uCfg m chainId = do
  let textAccounts =
        let mkTextAccounts mChain accounts = case mChain of
              Nothing -> Map.singleton Nothing "You must select a chain ID before choosing an account"
              Just chain -> case Map.fromList $ fmapMaybe (someAccount Nothing (\a -> (Just $ _account_name a, unAccountName $ _account_name a) <$ guard (_account_chainId a == chain))) $ IM.elems accounts of
                accountsOnChain
                  | not (Map.null accountsOnChain) -> Map.insert Nothing "Choose an account" accountsOnChain
                  | otherwise -> Map.singleton Nothing "No accounts on current chain"
          in mkTextAccounts <$> chainId <*> m ^. wallet_accounts
  choice <- dropdown Nothing textAccounts $ uCfg
    & dropdownConfig_setValue .~ (Nothing <$ updated chainId)
    & dropdownConfig_attributes <>~ pure ("class" =: "labeled-input__input select select_mandatory_missing")
  pure $ value choice

uiChainSelection
  :: MonadWidget t m
  => Dynamic t (Maybe NodeInfo)
  -> CssClass
  -> m (Dynamic t (Maybe Pact.ChainId))
uiChainSelection info cls = mdo
    let
      chains = map (id &&& _chainId) . maybe [] getChains <$> info
      mkPlaceHolder cChains = if null cChains then "No chains available" else "Select chain"
      mkOptions cs = Map.fromList $ (Nothing, mkPlaceHolder cs) : map (first Just) cs

      staticCls = cls <> "select"
      mkDynCls v = if isNothing v then "select_mandatory_missing" else mempty
      allCls = renderClass <$> fmap mkDynCls d <> pure staticCls

      cfg = def & dropdownConfig_attributes .~ (("class" =:) <$> allCls)

    d <- _dropdown_value <$> dropdown Nothing (mkOptions <$> chains) cfg
    pure d

parseSigCapability :: Text -> Either String SigCapability
parseSigCapability txt = parsed >>= compiled >>= parseApp
  where
    parseApp ts = case ts of
      [(TApp (App (TVar (QName q) _) as _) _)] -> SigCapability q <$> mapM toPV as
      _ -> Left $ "Sig capability parse failed: Expected single qualified capability in form (qual.DEFCAP arg arg ...)"
    compiled Pact.ParsedCode{..} = fmapL (("Sig capability parse failed: " ++) . show) $
      compileExps (mkTextInfo _pcCode) _pcExps
    parsed = parsePact txt
    toPV a = fmapL (("Sig capability argument parse failed, expected simple pact value: " ++) . T.unpack) $ toPactValue a

-- | Display a single row for the user to enter a custom capability and
-- account to attach
capabilityInputRow
  :: MonadWidget t m
  => Maybe DappCap
  -> m (Dynamic t (Maybe AccountName))
  -> m (CapabilityInputRow t)
capabilityInputRow mCap mkSender = elClass "tr" "table__row" $ do
  (empty, parsed) <- elClass "td" "table__cell_padded" $ mdo
    cap <- uiInputElement $ def
      & inputElementConfig_initialValue .~ foldMap (renderCompactText . _dappCap_cap) mCap
      & initialAttributes .~
        "placeholder" =: "(module.capability arg1 arg2)" <>
        "class" =: (maybe id (const (<> " input_transparent")) mCap) "input_width_full" <>
        (maybe mempty (const $ "disabled" =: "true") mCap)
      & modifyAttributes .~ ffor errors (\e -> "style" =: ("background-color: #fdd" <$ guard e))
    empty <- holdUniqDyn $ T.null <$> value cap
    let parsed = parseSigCapability <$> value cap
        showError = (\p e -> isLeft p && not e) <$> parsed <*> empty
        errors = leftmost
          [ tag (current showError) (domEvent Blur cap)
          , False <$ _inputElement_input cap
          ]
    pure (empty, parsed)
  account <- elClass "td" "table__cell_padded" mkSender

  pure $ CapabilityInputRow
    { _capabilityInputRow_empty = empty
    , _capabilityInputRow_value = empty >>= \case
      True -> pure $ Just mempty
      False -> runMaybeT $ do
        a <- MaybeT account
        p <- MaybeT $ either (const Nothing) pure <$> parsed
        pure $ Map.singleton a [p]
    , _capabilityInputRow_account = account
    , _capabilityInputRow_cap = parsed
    }

-- | Display a dynamic number of rows for the user to enter custom capabilities
capabilityInputRows
  :: forall t m. MonadWidget t m
  => m (Dynamic t (Maybe AccountName))
  -> m (Dynamic t (Maybe (Map AccountName [SigCapability])))
capabilityInputRows mkSender = do
  rec
    (im0, im') <- traverseIntMapWithKeyWithAdjust (\_ _ -> capabilityInputRow Nothing mkSender) (IM.singleton 0 ()) $ leftmost
      -- Delete rows, but ensure we don't delete them all
      [ PatchIntMap <$> gate canDelete deletions
      -- Add a new row when all rows are used
      , attachWith (\i _ -> PatchIntMap (IM.singleton i (Just ()))) nextKeyToUse $ ffilter not $ updated anyEmpty
      ]
    results :: Dynamic t (IntMap (CapabilityInputRow t))
      <- foldDyn applyAlways im0 im'
    let nextKeyToUse = maybe 0 (succ . fst) . IM.lookupMax <$> current results
        canDelete = (> 1) . IM.size <$> current results

        anyEmpty = fmap or $ traverse _capabilityInputRow_empty =<< results

        decideDeletions :: Int -> CapabilityInputRow t -> Event t (IntMap (Maybe ()))
        decideDeletions i row = IM.singleton i Nothing <$ leftmost
          -- Deletions caused by rows becoming empty
          [ void . ffilter id . updated $ _capabilityInputRow_empty row
          -- Deletions caused by users entering GAS
          , void . ffilter (either (const False) isGas) . updated $ _capabilityInputRow_cap row
          ]
        deletions = switch . current $ IM.foldMapWithKey decideDeletions <$> results

  pure $
    fmap (fmap (Map.unionsWith (<>) . IM.elems) . sequence) $ traverse _capabilityInputRow_value =<< results

-- | Widget for selection of sender and signing keys.
uiSenderCapabilities
  :: forall key t m model. (MonadWidget t m, HasWallet model key t)
  => model
  -> Dynamic t (Maybe Pact.ChainId)
  -> Maybe [DappCap]
  -> m (Dynamic t (Maybe AccountName))
  -> m (Dynamic t (Maybe AccountName), Dynamic t (Maybe (Map AccountName [SigCapability])))
uiSenderCapabilities m cid mCaps mkSender = do
  let staticCapabilityRow sender cap = do
        el "td" $ text $ _dappCap_role cap
        el "td" $ text $ renderCompactText $ _dappCap_cap cap
        acc <- el "td" $ sender
        pure $ CapabilityInputRow
          { _capabilityInputRow_empty = pure False
          , _capabilityInputRow_value = (fmap . fmap) (\s -> Map.singleton s [_dappCap_cap cap]) acc
          , _capabilityInputRow_account = acc
          , _capabilityInputRow_cap = pure $ Right $ _dappCap_cap cap
          }

      staticCapabilityRows caps = fmap (fmap (fmap (Map.unionsWith (<>)) . sequence) . sequence) $ for caps $ \cap ->
        elClass "tr" "table__row" $ _capabilityInputRow_value <$> staticCapabilityRow (uiSenderDropdown def m cid) cap

      -- Deliberately lift over the `Maybe` too, so we short circuit if anything
      -- is missing.
      combineMaps a b = (liftA2 . liftA2) (Map.unionWith (<>)) a b

  divClass "title" $ text "Roles"

  -- Capabilities
  divClass "group" $ elAttr "table" ("class" =: "table" <> "style" =: "width: 100%; table-layout: fixed;") $ case mCaps of
    Nothing -> el "tbody" $ do
      gas <- capabilityInputRow (Just defaultGASCapability) mkSender
      rest <- capabilityInputRows (uiSenderDropdown def m cid)
      pure (_capabilityInputRow_account gas, combineMaps (_capabilityInputRow_value gas) rest)
    Just caps -> do
      el "thead" $ el "tr" $ do
        elClass "th" "table__heading" $ text "Role"
        elClass "th" "table__heading" $ text "Capability"
        elClass "th" "table__heading" $ text "Account"
      el "tbody" $ do
        gas <- staticCapabilityRow mkSender defaultGASCapability
        rest <- staticCapabilityRows $ filter (not . isGas . _dappCap_cap) caps
        pure (_capabilityInputRow_account gas, combineMaps (_capabilityInputRow_value gas) rest)

isGas :: SigCapability -> Bool
isGas = (^. to PC._scName . to PN._qnName . to (== "GAS"))

<<<<<<< HEAD
-- parsed: "{\"role\": \"GAS\", \"description\": \"Pay the GAS required for this transaction\", \"cap\": {\"args\": [\"doug\",], \"name\": \"coin.FUND_TX\"}}"
=======
uiSigningKeys :: (MonadWidget t m, HasWallet model t) => model -> m (Dynamic t (Set KeyName))
uiSigningKeys model = do
  let keyMap = model ^. wallet_keys
      tableAttrs =
        "style" =: "table-layout: fixed; width: 100%" <> "class" =: "table"
  boxValues <- elAttr "table" tableAttrs $ do
    chosenKeys <- el "tbody" $ listWithKey keyMap $ \name key -> signingItem (name, key)
    dynText $ ffor keyMap $ \keys -> if Map.null keys then "No keys ..." else ""
    pure chosenKeys
  return $ Map.keysSet . Map.filter id <$> joinDynThroughMap boxValues

------------------------------------------------------------------------------
-- | Display a key as list item together with it's name.
signingItem
  :: MonadWidget t m
  => (KeyName, Dynamic t KeyPair)
  -> m (Dynamic t Bool)
signingItem (n, _) = do
    elClass "tr" "table__row checkbox-container" $ do
      (e, ()) <- el' "td" $ text n
      let onTextClick = domEvent Click e
      elClass "td" "signing-selector__check-box-cell" $ mdo
        let
          val = _checkbox_value box
          cfg = toggleCheckbox val onTextClick
        box <- mkCheckbox cfg
        pure val
  where
    mkCheckbox uCfg = do
      uiCheckbox "signing-selector__check-box-label" False uCfg blank

toggleCheckbox :: Reflex t => Dynamic t Bool -> Event t a -> CheckboxConfig t
toggleCheckbox val =
  (\v -> def { _checkboxConfig_setValue = v }) . fmap not . tag (current val)

-- parsed: "{\"role\": \"GAS\", \"description\": \"Pay the GAS required for this transaction\", \"cap\": {\"args\": [\"doug\",], \"name\": \"coin.GAS\"}}"
>>>>>>> 79d69c19
defaultGASCapability :: DappCap
defaultGASCapability = DappCap
  { _dappCap_role = "GAS"
  , _dappCap_description = "Pay the GAS required for this transaction"
  , _dappCap_cap = PC.SigCapability
    { PC._scName = PN.QualifiedName
      { PN._qnQual = PN.ModuleName
        { PN._mnName = "coin"
        , PN._mnNamespace = Nothing
        }
      , PN._qnName = "GAS"
      , PN._qnInfo = PI.mkInfo "coin.GAS"
      }
    , PC._scArgs = []
    }
  }<|MERGE_RESOLUTION|>--- conflicted
+++ resolved
@@ -44,12 +44,8 @@
 
 import Control.Applicative (liftA2)
 import Control.Arrow (first, (&&&))
-<<<<<<< HEAD
-import Control.Error (fmapL)
-=======
 import Control.Error (fmapL, hoistMaybe, headMay)
 import Control.Error.Util (hush)
->>>>>>> 79d69c19
 import Control.Lens
 import Control.Monad
 import Control.Monad.Trans.Class
@@ -698,46 +694,7 @@
 isGas :: SigCapability -> Bool
 isGas = (^. to PC._scName . to PN._qnName . to (== "GAS"))
 
-<<<<<<< HEAD
 -- parsed: "{\"role\": \"GAS\", \"description\": \"Pay the GAS required for this transaction\", \"cap\": {\"args\": [\"doug\",], \"name\": \"coin.FUND_TX\"}}"
-=======
-uiSigningKeys :: (MonadWidget t m, HasWallet model t) => model -> m (Dynamic t (Set KeyName))
-uiSigningKeys model = do
-  let keyMap = model ^. wallet_keys
-      tableAttrs =
-        "style" =: "table-layout: fixed; width: 100%" <> "class" =: "table"
-  boxValues <- elAttr "table" tableAttrs $ do
-    chosenKeys <- el "tbody" $ listWithKey keyMap $ \name key -> signingItem (name, key)
-    dynText $ ffor keyMap $ \keys -> if Map.null keys then "No keys ..." else ""
-    pure chosenKeys
-  return $ Map.keysSet . Map.filter id <$> joinDynThroughMap boxValues
-
-------------------------------------------------------------------------------
--- | Display a key as list item together with it's name.
-signingItem
-  :: MonadWidget t m
-  => (KeyName, Dynamic t KeyPair)
-  -> m (Dynamic t Bool)
-signingItem (n, _) = do
-    elClass "tr" "table__row checkbox-container" $ do
-      (e, ()) <- el' "td" $ text n
-      let onTextClick = domEvent Click e
-      elClass "td" "signing-selector__check-box-cell" $ mdo
-        let
-          val = _checkbox_value box
-          cfg = toggleCheckbox val onTextClick
-        box <- mkCheckbox cfg
-        pure val
-  where
-    mkCheckbox uCfg = do
-      uiCheckbox "signing-selector__check-box-label" False uCfg blank
-
-toggleCheckbox :: Reflex t => Dynamic t Bool -> Event t a -> CheckboxConfig t
-toggleCheckbox val =
-  (\v -> def { _checkboxConfig_setValue = v }) . fmap not . tag (current val)
-
--- parsed: "{\"role\": \"GAS\", \"description\": \"Pay the GAS required for this transaction\", \"cap\": {\"args\": [\"doug\",], \"name\": \"coin.GAS\"}}"
->>>>>>> 79d69c19
 defaultGASCapability :: DappCap
 defaultGASCapability = DappCap
   { _dappCap_role = "GAS"
