{-# LANGUAGE ConstraintKinds #-}
{-# LANGUAGE DataKinds #-}
{-# LANGUAGE ExtendedDefaultRules #-}
{-# LANGUAGE FlexibleContexts #-}
{-# LANGUAGE FlexibleInstances #-}
{-# LANGUAGE LambdaCase #-}
{-# LANGUAGE MultiParamTypeClasses #-}
{-# LANGUAGE OverloadedStrings #-}
{-# LANGUAGE ScopedTypeVariables #-}
{-# LANGUAGE TypeFamilies #-}

-- | Wallet management ui for handling private/public keys.
-- Copyright   :  (C) 2018 Kadena
-- License     :  BSD-style (see the file LICENSE)
--

module Frontend.UI.Wallet
  ( -- * Key management widget
    uiWallet
  , uiAvailableKeys
    -- ** Filters for keys
  , hasPrivateKey
  , HasUiWalletModelCfg
  ) where

------------------------------------------------------------------------------
import           Control.Lens
import           Control.Monad               (when, (<=<))
import qualified Data.IntMap                 as IntMap
import qualified Data.Map                    as Map
import           Data.Text                   (Text)
import qualified Pact.Types.ChainId as Pact
import           Reflex
import           Reflex.Dom
------------------------------------------------------------------------------
import           Frontend.Crypto.Class
import           Frontend.Crypto.Ed25519     (keyToText)
import           Frontend.Wallet
import           Frontend.UI.Widgets
import           Frontend.Foundation
import           Frontend.JsonData (HasJsonData, HasJsonDataCfg)
import           Frontend.UI.Dialogs.AccountDetails (uiAccountDetails)
import           Frontend.UI.Dialogs.Receive (uiReceiveModal)
import           Frontend.UI.Dialogs.Send (uiSendModal)
import           Frontend.UI.Modal
import           Frontend.Network
------------------------------------------------------------------------------

-- | Constraints on the model config we have for implementing this widget.
type HasUiWalletModelCfg model mConf key m t =
  ( Monoid mConf
  , Flattenable mConf t
  , IsWalletCfg mConf key t
  , HasModalCfg mConf (Modal mConf m t) t
  , HasWalletCfg (ModalCfg mConf t) key t
  , Flattenable (ModalCfg mConf t) t
  , Monoid (ModalCfg mConf t)
  , HasNetwork model t
  , HasWallet model key t
  , HasCrypto key (Performable m)
  , HasJsonData model t
  , HasNetworkCfg (ModalCfg mConf t) t
  , HasJsonDataCfg (ModalCfg mConf t) t
  )

-- | Possible actions from an account
data AccountDialog
  = AccountDialog_Details
  | AccountDialog_Receive
  | AccountDialog_Send
  deriving Eq

-- | UI for managing the keys wallet.
uiWallet
  :: forall m t key model mConf
     . ( MonadWidget t m
       , HasUiWalletModelCfg model mConf key m t
       , HasCrypto key m
       )
  => model
  -> m mConf
uiWallet = uiAvailableKeys

----------------------------------------------------------------------
-- Keys related helper widgets:
----------------------------------------------------------------------

-- | Check whether a given key does contain a private key.
hasPrivateKey :: (Text, KeyPair PrivateKey) -> Bool
hasPrivateKey = isJust . _keyPair_privateKey . snd

----------------------------------------------------------------------

-- | Widget listing all available keys.
uiAvailableKeys
  :: forall t m model mConf key.
     ( MonadWidget t m
     , HasUiWalletModelCfg model mConf key m t
     , HasCrypto key m
     )
  => model
  -> m mConf
uiAvailableKeys model = do
  divClass "wallet__keys-list" $ do
    uiKeyItems model

-- | Render a list of key items.
--
-- Does not include the surrounding `div` tag. Use uiAvailableKeys for the
-- complete `div`.
uiKeyItems
  :: forall t m model mConf key.
     ( MonadWidget t m
     , HasUiWalletModelCfg model mConf key m t
     , HasCrypto key m
     )
  => model
  -> m mConf
uiKeyItems model = do
  let
    keyMap' = model ^. wallet_accounts
    keyMap = Map.fromAscList . IntMap.toAscList <$> keyMap'
    tableAttrs =
      "style" =: "table-layout: fixed; width: 98%"
      <> "class" =: "wallet table"
  events <- elAttr "table" tableAttrs $ do
    el "colgroup" $ do
      elAttr "col" ("style" =: "width: 19%") blank
      elAttr "col" ("style" =: "width: 19%") blank
      elAttr "col" ("style" =: "width: 10%") blank
      elAttr "col" ("style" =: "width: 19%") blank
      elAttr "col" ("style" =: "width: 15%") blank
      elAttr "col" ("style" =: "width: 20%") blank
    el "thead" $ el "tr" $ do
      let mkHeading = elClass "th" "wallet__table-heading" . text
      traverse_ mkHeading $
        [ "Account Name"
        , "Public Key"
        , "Chain ID"
        , "Notes"
        , "Balance"
        , ""
        ]

    el "tbody" $ listWithKey keyMap (uiKeyItem model)

  dyn_ $ ffor keyMap $ \keys -> when (Map.null keys) $ text "No accounts ..."

  let
    onAccountModal = switchDyn $ leftmost . Map.elems <$> events

    accModal (d,i,a) = Just $ case d of
      -- AccountDialog_Delete -> uiDeleteConfirmation i (_account_name a)
      AccountDialog_Details -> uiAccountDetails i a
      AccountDialog_Receive -> uiReceiveModal model a
      AccountDialog_Send -> uiSendModal model a

  refresh <- delay 1 =<< getPostBuild

  pure $ mempty
    & modalCfg_setModal .~ (accModal <$> onAccountModal)
    & walletCfg_refreshBalances .~ refresh

------------------------------------------------------------------------------
-- | Display a key as list item together with it's name.
uiKeyItem
  :: (MonadWidget t m, HasNetwork model t)
  => model
  -> IntMap.Key
  -> Dynamic t (SomeAccount key)
  -> m (Event t (AccountDialog, IntMap.Key, Account key))
uiKeyItem model i d = do
  let selectedNetwork = model ^. network_selectedNetwork
  md <- maybeDyn $ someAccount Nothing Just <$> d
  switchHold never <=< dyn $ ffor md $ \case
    Nothing -> pure never
    Just account -> do
      onSelectedNetwork <- holdUniqDyn $ (==) . _account_network <$> account <*> selectedNetwork
      switchHold never <=< dyn $ ffor onSelectedNetwork $ \case
        False -> pure never
        True -> do
          elClass "tr" "wallet__table-row" $ do
            let td = elClass "td" "wallet__table-cell"

            td $ divClass "wallet__table-wallet-address" $ dynText $ unAccountName . _account_name <$> account
            td $ divClass "wallet__table-wallet-address" $ dynText $ keyToText . _keyPair_publicKey . _account_key <$> account
            td $ dynText $ Pact._chainId . _account_chainId <$> account
            td $ dynText $ _account_notes <$> account
            td $ dynText $ ffor account $ \a -> case _account_balance a of
              Nothing -> "Unknown"
              Just b -> tshow (unAccountBalance b) <> " KDA"

            td $ divClass "wallet__table-buttons" $ do
              let cfg = def
                    & uiButtonCfg_class <>~ "wallet__table-button"

              recv <- receiveButton cfg
              send <- sendButton cfg
              onDetails <- detailsButton (cfg & uiButtonCfg_class <>~ " wallet__table-button--hamburger")

              let mkDialog dia onE = (\a -> (dia, i, a)) <$> current account <@ onE

              pure $ leftmost
                [ mkDialog AccountDialog_Details onDetails
                , mkDialog AccountDialog_Receive recv
                , mkDialog AccountDialog_Send send
<<<<<<< HEAD
                ]

-- | Get the balance of an account from the network. 'Nothing' indicates _some_
-- failure, either a missing account or connectivity failure. We have no need to
-- distinguish between the two at this point.
getBalance
  :: (MonadWidget t m, HasNetwork model t, HasCrypto key (Performable m))
  => model -> ChainId -> Event t AccountName -> m (Event t (Maybe AccountBalance))
getBalance model chain account = do
  networkRequest <- performEvent $ attachWith mkReq (current $ getNetworkNameAndMeta model) account
  response <- performLocalReadCustom (model ^. network) pure networkRequest
  let toBalance (_, [Right (_, Pact.PLiteral (Pact.LDecimal d))]) = Just $ AccountBalance d
      toBalance _ = Nothing
  pure $ toBalance . fmap (fmap networkErrorResultToEither) <$> response
  where
    accountBalanceReq acc = "(coin.get-balance " <> tshow (unAccountName acc) <> ")"
    mkReq (netName, pm) acc = mkSimpleReadReq (accountBalanceReq acc) netName pm (ChainRef Nothing chain)

-- | Display the balance of an account after retrieving it from the network
showBalance
  :: (MonadWidget t m, HasNetwork model t, HasCrypto key (Performable m))
  => model -> Event t () -> ChainId -> AccountName -> m ()
showBalance model refresh chain acc = do
  -- This delay ensures we have the networks stuff set up by the time we do the
  -- requests, thus avoiding immediate failure.
  pb <- delay 2 =<< getPostBuild
  bal <- getBalance model chain $ acc <$ (pb <> refresh)
  _ <- runWithReplace (text "Loading...") $ ffor bal $ \case
    Nothing -> text "Unknown"
    Just b -> text $ tshow (unAccountBalance b) <> " KDA"
  pure ()
=======
                ]
>>>>>>> 1f8066eb
<|MERGE_RESOLUTION|>--- conflicted
+++ resolved
@@ -204,38 +204,4 @@
                 [ mkDialog AccountDialog_Details onDetails
                 , mkDialog AccountDialog_Receive recv
                 , mkDialog AccountDialog_Send send
-<<<<<<< HEAD
-                ]
-
--- | Get the balance of an account from the network. 'Nothing' indicates _some_
--- failure, either a missing account or connectivity failure. We have no need to
--- distinguish between the two at this point.
-getBalance
-  :: (MonadWidget t m, HasNetwork model t, HasCrypto key (Performable m))
-  => model -> ChainId -> Event t AccountName -> m (Event t (Maybe AccountBalance))
-getBalance model chain account = do
-  networkRequest <- performEvent $ attachWith mkReq (current $ getNetworkNameAndMeta model) account
-  response <- performLocalReadCustom (model ^. network) pure networkRequest
-  let toBalance (_, [Right (_, Pact.PLiteral (Pact.LDecimal d))]) = Just $ AccountBalance d
-      toBalance _ = Nothing
-  pure $ toBalance . fmap (fmap networkErrorResultToEither) <$> response
-  where
-    accountBalanceReq acc = "(coin.get-balance " <> tshow (unAccountName acc) <> ")"
-    mkReq (netName, pm) acc = mkSimpleReadReq (accountBalanceReq acc) netName pm (ChainRef Nothing chain)
-
--- | Display the balance of an account after retrieving it from the network
-showBalance
-  :: (MonadWidget t m, HasNetwork model t, HasCrypto key (Performable m))
-  => model -> Event t () -> ChainId -> AccountName -> m ()
-showBalance model refresh chain acc = do
-  -- This delay ensures we have the networks stuff set up by the time we do the
-  -- requests, thus avoiding immediate failure.
-  pb <- delay 2 =<< getPostBuild
-  bal <- getBalance model chain $ acc <$ (pb <> refresh)
-  _ <- runWithReplace (text "Loading...") $ ffor bal $ \case
-    Nothing -> text "Unknown"
-    Just b -> text $ tshow (unAccountBalance b) <> " KDA"
-  pure ()
-=======
-                ]
->>>>>>> 1f8066eb
+                ]