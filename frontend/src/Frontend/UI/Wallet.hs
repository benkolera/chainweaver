{-# LANGUAGE DataKinds             #-}
{-# LANGUAGE DeriveGeneric         #-}
{-# LANGUAGE ExtendedDefaultRules  #-}
{-# LANGUAGE FlexibleContexts      #-}
{-# LANGUAGE FlexibleInstances     #-}
{-# LANGUAGE KindSignatures        #-}
{-# LANGUAGE LambdaCase            #-}
{-# LANGUAGE MultiParamTypeClasses #-}
{-# LANGUAGE OverloadedStrings     #-}
{-# LANGUAGE QuasiQuotes           #-}
{-# LANGUAGE RecursiveDo           #-}
{-# LANGUAGE ScopedTypeVariables   #-}
{-# LANGUAGE StandaloneDeriving    #-}
{-# LANGUAGE TemplateHaskell       #-}
{-# LANGUAGE TupleSections         #-}
{-# LANGUAGE TypeApplications      #-}
{-# LANGUAGE TypeFamilies          #-}

-- | Wallet management ui for handling private/public keys.
-- Copyright   :  (C) 2018 Kadena
-- License     :  BSD-style (see the file LICENSE)
--

module Frontend.UI.Wallet
  ( -- * Key management widget
    uiWallet
  , uiAvailableKeys
    -- * Keys related helper widgets
--  , uiSelectKey

    -- ** Filters for keys
  , hasPrivateKey
  ) where

------------------------------------------------------------------------------
import           Control.Arrow               ((&&&))
import           Control.Lens
import           Control.Monad               (when)
import qualified Data.Map                    as Map
import           Data.Maybe
import           Data.Set                    (Set)
import qualified Data.Set                    as Set
import           Data.Text                   (Text)
import           Reflex
import           Reflex.Dom
import           Obelisk.Generated.Static
------------------------------------------------------------------------------
import           Frontend.Crypto.Ed25519     (keyToText)
import           Frontend.Foundation
import           Frontend.UI.Button
import           Frontend.UI.Icon
import           Frontend.Wallet
import           Frontend.Widgets
------------------------------------------------------------------------------



-- | UI for managing the keys wallet.
uiWallet
  :: (MonadWidget t m, IsWalletCfg cfg t)
  => Wallet t
  -> m cfg
uiWallet w = divClass "keys" $ do
    onCreate <- uiCreateKey w
    keysCfg <- uiAvailableKeys w

    pure $ keysCfg & walletCfg_genKey .~ onCreate

----------------------------------------------------------------------
-- Keys related helper widgets:
----------------------------------------------------------------------

-- | UI for letting the user select a particular key
-- from a filtered view of the available keys.
--uiSelectKey
--  :: MonadWidget t m
--  => Wallet t
--  -> ((Text, KeyPair) -> Bool)
--  -> m (Dynamic t (Maybe Text))
--uiSelectKey w kFilter = do
--  let keyNames = map fst . filter kFilter . Map.toList <$> _wallet_keys w
--      mkPlaceholder ks = if null ks then "No keys available" else "Select key"
--      options = Map.fromList . (Nothing:"No keys") . (\a -> (Just a,a)) <$> keyNames
--  d <- dropdown Nothing options def
--  pure $ _dropdown_value d

-- | Check whether a given key does contain a private key.
hasPrivateKey :: (Text, KeyPair) -> Bool
hasPrivateKey = isJust . _keyPair_privateKey . snd

----------------------------------------------------------------------

-- | Line input with "Create" button for creating a new key.
uiCreateKey :: MonadWidget t m => Wallet t -> m (Event t KeyName)
uiCreateKey w = validatedInputWithButton check "Enter key name" "Generate"
  where
    check k = do
      keys <- sample $ current $ _wallet_keys w
      pure $ if Map.member k keys then Left "This key name is already in use." else Right k

-- | Widget listing all available keys.
uiAvailableKeys
  :: (MonadWidget t m, IsWalletCfg cfg t)
  => Wallet t
  -> m cfg
uiAvailableKeys aWallet = do
  divClass "keys-list" $ do
    uiKeyItems aWallet


-- | Render a list of key items.
--
-- Does not include the surrounding `div` tag. Use uiAvailableKeys for the
-- complete `div`.
uiKeyItems
  :: (MonadWidget t m, IsWalletCfg cfg t)
  => Wallet t
  -> m cfg
uiKeyItems aWallet = do
  let keyMap = aWallet ^. wallet_keys
  events <- elAttr "table" ("style" =: "table-layout: fixed; width: 100%") $ do
    el "colgroup" $ do
      elAttr "col" ("style" =: "width: 20%") blank
      elAttr "col" ("style" =: "width: 35%") blank
      elAttr "col" ("style" =: "width: 35%") blank
      elAttr "col" ("style" =: "width: 10%") blank
    el "thead" $ el "tr" $ do
      el "th" $ text "Key Name"
      el "th" $ text "Public Key"
      el "th" $ text "Private Key"
      el "th" $ text "Delete"
    el "tbody" $ listWithKey keyMap $ \name key -> uiKeyItem (name, key)
  dyn_ $ ffor keyMap $ \keys -> when (Map.null keys) $ text "No keys ..."
  let delKey = switchDyn $ leftmost . Map.elems <$> events
  pure $ mempty & walletCfg_delKey .~ delKey


------------------------------------------------------------------------------
-- | Display a key as list item together with it's name.
uiKeyItem
  :: MonadWidget t m
  => (Text, Dynamic t KeyPair)
  -> m (Event t KeyName)
uiKeyItem (n, k) = do
    el "tr" $ do
      el "td" $ text n
      elClass "td" "public walletkey" $
        dynText (keyToText . _keyPair_publicKey <$> k)
      keyCopyWidget "td" "private walletkey" $
        maybe "No key" keyToText . _keyPair_privateKey <$> k

      onDel <- elClass "td" "centercell" $ uiIcon "fa-trash" $ def
        & iconConfig_size .~ Just IconLG
        & iconConfig_attrs .~ ("type" =: "button")

      pure (const n <$> onDel)

keyCopyWidget :: MonadWidget t m => Text -> Text -> Dynamic t Text -> m ()
keyCopyWidget t cls keyText = mdo
  isShown <- foldDyn (const not) False (domEvent Click e)
  let mkShownCls True = ""
      mkShownCls False = " hidden"

  (e, _) <- elDynClass t (pure cls <> fmap mkShownCls isShown) $ do
    let 
      mkText True t = t
      mkText False _ = "****************************"
<<<<<<< HEAD
  (e,_) <- elAttr' "span" ("class" =: "key-content") $
    dynText (mkText <$> isShown <*> keyText)
  return ()
=======
    
    elDynClass' "span" "key-content" $
      dynText (mkText <$> isShown <*> keyText)
  pure ()

uiKeyDetails :: MonadWidget t m => Dynamic t Text -> Dynamic t Text -> m ()
uiKeyDetails public private = do
    divClass "pair" $ do
      keySection "Public" public
      keySection "Private" private
  where
    keySection nm val = divClass "keyval" $ do
      elClass "span" "label" $ text nm
      elClass "span" "value" $ dynText val
>>>>>>> a4ff585a
<|MERGE_RESOLUTION|>--- conflicted
+++ resolved
@@ -162,26 +162,10 @@
       mkShownCls False = " hidden"
 
   (e, _) <- elDynClass t (pure cls <> fmap mkShownCls isShown) $ do
-    let 
+    let
       mkText True t = t
       mkText False _ = "****************************"
-<<<<<<< HEAD
-  (e,_) <- elAttr' "span" ("class" =: "key-content") $
-    dynText (mkText <$> isShown <*> keyText)
-  return ()
-=======
-    
+
     elDynClass' "span" "key-content" $
       dynText (mkText <$> isShown <*> keyText)
-  pure ()
-
-uiKeyDetails :: MonadWidget t m => Dynamic t Text -> Dynamic t Text -> m ()
-uiKeyDetails public private = do
-    divClass "pair" $ do
-      keySection "Public" public
-      keySection "Private" private
-  where
-    keySection nm val = divClass "keyval" $ do
-      elClass "span" "label" $ text nm
-      elClass "span" "value" $ dynText val
->>>>>>> a4ff585a
+  pure ()