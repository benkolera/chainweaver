--- conflicted
+++ resolved
@@ -110,27 +110,10 @@
 --
 -- Does not include the surrounding `div` tag. Use uiAvailableKeys for the
 -- complete `div`.
-<<<<<<< HEAD
 uiKeyItems
   :: (MonadWidget t m, IsWalletCfg cfg t)
-  => DynKeyPairs t
+  => Wallet t
   -> m cfg
-uiKeyItems keyMap =
-  case Map.toList keyMap of
-    []   -> do
-      text "No keys ..."
-      pure mempty
-    keys -> do
-      rs <- traverse uiKeyItem keys
-      pure $ mconcat rs
-
--- | Display a key as list item together with it's name.
-uiKeyItem
-  :: (MonadWidget t m, IsWalletCfg cfg t)
-  => (Text, DynKeyPair t) -> m cfg
-uiKeyItem (n, k) = do
-=======
-uiKeyItems :: MonadWidget t m => Wallet t -> m (WalletCfg t)
 uiKeyItems aWallet = do
   let keyMap = aWallet ^. wallet_keys
       signingKeys = aWallet ^. wallet_signingKeys
@@ -146,7 +129,6 @@
 -- | Display a key as list item together with it's name.
 uiKeyItem :: MonadWidget t m => Dynamic t (Set KeyName) -> (Text, Dynamic t KeyPair) -> m (Event t (KeyName, Bool), Event t KeyName)
 uiKeyItem signingKeys (n, k) = do
->>>>>>> d88f0642
     elClass "div" "item" $ do
       (box, onDel) <- elClass "div" "right floated content" $ do
 
