--- conflicted
+++ resolved
@@ -48,7 +48,6 @@
   ) where
 
 ------------------------------------------------------------------------------
-import           Control.Monad.IO.Class
 import           Control.Monad.Trans         (lift)
 import           Control.Lens
 import           Data.Default
@@ -177,17 +176,10 @@
   => UiButtonDynCfg t
   -> Behavior t Text
   -> m (Event t ())
-<<<<<<< HEAD
 copyButton cfg t = do
-    onClick <- uiButtonDyn cfg $ text "copy"
-    r <- copyToClipboard $ tag t onClick
-    performEvent_ $ (\r' -> liftIO $ putStrLn $ "copyToClipboard: " <> show r') <$> r
-=======
-copyButton cfg e = do
     onClick <- uiButtonDyn (cfg & uiButtonCfg_class %~ (<> "button_border_none")) $
       elClass "span" "fa fa-lg fa-copy" blank
-    performEvent_ $ jsCopy e <$ onClick
->>>>>>> 586d7126
+    _ <- copyToClipboard $ tag t onClick
     pure onClick
 
 -- | Copy the given text to the clipboard
