--- conflicted
+++ resolved
@@ -279,40 +279,6 @@
 -- | Input widget with confirm button for creating a new keyset.
 uiCreateKeyset
   :: MonadWidget t m => JsonData t -> m (Event t Text)
-<<<<<<< HEAD
-uiCreateKeyset d = do
-    elClass "div" "ui fluid action input" $ mdo
-      name <- textInput $ def
-          & textInputConfig_value .~ SetValue "" (Just $ "" <$ confirmed)
-          & textInputConfig_placeholder .~ pure "Enter keyset name"
-
-      let
-        nameVal = T.strip <$> value name
-        onEnter = keypress Enter name
-        nameEmpty = (== "") <$> nameVal
-
-        -- Check combined data and not only keyset names for duplicates:
-        duplicate = do
-          cJson <- d ^. jsonData_data
-          cKs <- d ^. jsonData_keysets
-          cName <- nameVal
-          case cJson of
-            Left _  -> pure $ Map.member cName cKs
-            Right j -> pure $ H.member cName j
-
-      clicked <- flip button (text "Create") $ def
-        & buttonConfig_emphasis .~ Static (Just Secondary)
-        & buttonConfig_disabled .~ Dyn ((||) <$> nameEmpty <*> duplicate)
-
-      let
-        confirmed = leftmost [ onEnter, clicked ]
-        setFocus =
-          liftJSM $ pToJSVal (_textInput_element name) ^. js0 ("focus" :: Text)
-
-      void $ performEvent (setFocus <$ confirmed)
-      pure $ tag (current nameVal) confirmed
-
-=======
 uiCreateKeyset jsonData = validatedInputWithButton check "Enter keyset name" "Create"
   where
     -- Check combined data and not only keyset names for duplicates:
@@ -323,7 +289,6 @@
             Left _  -> Map.member ks keysets
             Right j -> H.member ks j
       pure $ if dupe then Left "This keyset name is already in use." else Right ks
->>>>>>> baa72657
 
 -- | Widget showing all avaialble keys for selecting keys
 --
