--- conflicted
+++ resolved
@@ -187,14 +187,6 @@
     r <- inputElement $ cfg
       & initialAttributes %~ addInputElementCls . addNoAutofillAttrs
         . (<> ("type" =: "number" <> "step" =: stepSize <> "min" =: stepSize))
-<<<<<<< HEAD
-      & inputElementConfig_setValue %~ fmapMaybe f
-
-    pure $ r
-      { _inputElement_value = (\t -> fromMaybe t (f t)) <$> _inputElement_value r
-      , _inputElement_input = fmapMaybe f (_inputElement_input r)
-      }
-=======
       & inputElementConfig_setValue %~ (\e -> leftmost [fmapMaybe parseAndRound e, rounded])
     let parsedValue = fmap fst . parseDecimal <$> value r
         parsedInput = fmapMaybe parseDecimal (_inputElement_input r)
@@ -206,7 +198,6 @@
       , fromDecimal . fst <$> parsedInput
       )
     )
->>>>>>> 1de06b06
   where
     showDecimal :: Decimal -> Text
     showDecimal = tshow
