{-# LANGUAGE DataKinds              #-}
{-# LANGUAGE DeriveGeneric          #-}
{-# LANGUAGE ExtendedDefaultRules   #-}
{-# LANGUAGE FlexibleContexts       #-}
{-# LANGUAGE FlexibleInstances      #-}
{-# LANGUAGE FunctionalDependencies #-}
{-# LANGUAGE KindSignatures         #-}
{-# LANGUAGE LambdaCase             #-}
{-# LANGUAGE MultiParamTypeClasses  #-}
{-# LANGUAGE OverloadedStrings      #-}
{-# LANGUAGE QuasiQuotes            #-}
{-# LANGUAGE RecursiveDo            #-}
{-# LANGUAGE ScopedTypeVariables    #-}
{-# LANGUAGE StandaloneDeriving     #-}
{-# LANGUAGE TemplateHaskell        #-}
{-# LANGUAGE TupleSections          #-}
{-# LANGUAGE TypeApplications       #-}
{-# LANGUAGE TypeFamilies           #-}

-- |
-- Copyright   :  (C) 2018 Kadena
-- License     :  BSD-style (see the file LICENSE)
--

module Frontend.ReplGhcjs where

------------------------------------------------------------------------------
import           Control.Lens
import           Control.Monad.Reader                   (ask)
import           Control.Monad.State.Strict
import           Data.Dependent.Sum                     (DSum ((:=>)))
import           Data.Text                              (Text)
import qualified Data.Text                              as T
import           GHCJS.DOM.EventM                       (on)
import           GHCJS.DOM.GlobalEventHandlers          (keyPress)
import           GHCJS.DOM.KeyboardEvent                (getCtrlKey, getKey,
                                                         getKeyCode, getMetaKey)
import           GHCJS.DOM.Types                        (HTMLElement (..),
                                                         unElement)
import           Language.Javascript.JSaddle            (liftJSM)
import           Reflex
import           Reflex.Dom.ACE.Extended                hiding (Annotation (..))
import           Reflex.Dom.Core
------------------------------------------------------------------------------
import           Obelisk.Generated.Static
import           Obelisk.Route                          (R)
import           Obelisk.Route.Frontend
import           Pact.Repl
import           Pact.Repl.Types
import           Pact.Types.Lang
------------------------------------------------------------------------------
import           Common.Route
import           Frontend.Editor
import           Frontend.Foundation
import           Frontend.Ide
import           Frontend.Messages
import           Frontend.ModuleExplorer
import           Frontend.ModuleExplorer.RefPath
import           Frontend.OAuth                         (HasOAuth (..))
import           Frontend.Repl
import           Frontend.UI.Button
import           Frontend.UI.Dialogs.DeployConfirmation (uiDeployConfirmation)
import           Frontend.UI.Modal
import           Frontend.UI.Modal.Impl
import           Frontend.UI.RightPanel
import           Frontend.UI.Widgets
------------------------------------------------------------------------------

app
  :: ( MonadWidget t m
     , Routed t (R FrontendRoute) m, RouteToUrl (R FrontendRoute) m, SetRoute t (R FrontendRoute) m
     )
  => m ()
app = void . mfix $ \ cfg -> do

  ideL <- makeIde cfg

  controlCfg <- controlBar ideL
  mainCfg <- elClass "main" "main page__main" $ do
    uiEditorCfg <- codePanel "main__left-pane" ideL
    envCfg <- rightTabBar "main__right-pane" ideL
    pure $ uiEditorCfg <> envCfg

  modalCfg <- showModal ideL

  routesCfg <- handleRoutes ideL

  pure $ mconcat
    [ controlCfg
    , mainCfg
    , modalCfg
    , routesCfg
    ]


handleRoutes
  :: ( MonadWidget t m, Routed t (R FrontendRoute) m, SetRoute t (R FrontendRoute) m
     , Monoid mConf, HasModuleExplorer model t , HasModuleExplorerCfg mConf t
     , HasOAuth model t
     )
  => model
  -> m mConf
handleRoutes m = do
    route <- askRoute
    let loaded = m ^. moduleExplorer_loaded
    onRoute <- tagOnPostBuild route
    let
      onNewLoaded = fmapMaybe id
        . attachWith getLoaded (current loaded)
        $ onRoute

      onOAuthRouteReset = (FrontendRoute_Main :/ ()) <$ m ^. oAuth_error

      onNewRoute = fmapMaybe id
        . attachWith buildRoute (current route)
        $ updated loaded

    setRoute $ leftmost [onNewRoute, onOAuthRouteReset]

    pure $ mempty
      & moduleExplorerCfg_loadFile .~ fmapMaybe (^? _LoadedRef_File) onNewLoaded
      & moduleExplorerCfg_loadModule .~ fmapMaybe (^? _LoadedRef_Module) onNewLoaded

  where

    getLoaded :: Maybe LoadedRef -> R FrontendRoute -> Maybe LoadedRef
    getLoaded cLoaded routeL = do
      let rp = parseRoute routeL
      loaded <- runParseRef rp
      guard $ Just loaded /= cLoaded
      pure loaded

    buildRoute :: R FrontendRoute -> Maybe LoadedRef -> Maybe (R FrontendRoute)
    buildRoute cRoute ref =
      let
        newRoute = maybe (FrontendRoute_New :=> Identity ()) (renderRoute . renderRef) ref
      in
        if newRoute == cRoute
           then Nothing
           else Just newRoute

    parseRoute :: R FrontendRoute -> RefPath
    parseRoute = \case
       FrontendRoute_Main     :=> Identity () -> RefPath []
       FrontendRoute_Example  :=> Identity xs -> RefPath ("example":xs)
       FrontendRoute_Stored   :=> Identity xs -> RefPath ("stored":xs)
       FrontendRoute_Gist     :=> Identity xs -> RefPath ("gist":xs)
       FrontendRoute_Deployed :=> Identity xs -> RefPath ("deployed":xs)
       FrontendRoute_New      :=> Identity () -> RefPath []
       FrontendRoute_OAuth    :=> Identity _  -> RefPath []

    renderRoute :: RefPath -> R FrontendRoute
    renderRoute (RefPath (n:ns)) = case n of
      "example"  -> FrontendRoute_Example  :=> Identity ns
      "stored"   -> FrontendRoute_Stored   :=> Identity ns
      "gist"     -> FrontendRoute_Gist     :=> Identity ns
      "deployed" -> FrontendRoute_Deployed :=> Identity ns
      _          -> FrontendRoute_Main     :=> Identity ()
    renderRoute _ = FrontendRoute_Main :=> Identity ()


-- | Code editing (left hand side currently)
codePanel :: forall t m a. MonadWidget t m => CssClass -> Ide a t -> m (IdeCfg a t)
codePanel cls m = elKlass "div" (cls <> "pane") $ do
    (e, eCfg) <- wysiwyg $ do
      onNewCode <- tagOnPostBuild $ m ^. editor_code
      let annotations = map toAceAnnotation <$> m ^. editor_annotations
      onUserCode <- codeWidget annotations "" onNewCode
      pure $ mempty & editorCfg_setCode .~ onUserCode

    onCtrlEnter <- getCtrlEnterEvent e
    loadCfg <- loadCodeIntoRepl m onCtrlEnter
    pure $ mconcat [ eCfg , loadCfg ]
  where
    wysiwyg = elClass' "div" "wysiwyg pane__body"
    -- We can't use domEvent Keypress because it only gets us the
    -- deprecated key code which does not work cross platform in this case:
    getCtrlEnterEvent e = do
      (onCtrlEnter, triggerEv) <- newTriggerEvent
      let htmlElement = HTMLElement . unElement $ _element_raw e
      void $ liftJSM $ htmlElement `on` keyPress $ do
        ev <- ask
        hasCtrl <- liftJSM $ getCtrlKey ev
        hasMeta <- liftJSM $ getMetaKey ev
        key <- liftJSM $ getKey ev
        code <- liftJSM $ getKeyCode ev
        let hasEnter = key == ("Enter" :: Text) || code == 10 || code == 13

        liftIO $ when ((hasCtrl || hasMeta) && hasEnter) $ triggerEv ()
      pure onCtrlEnter

-- | Load current editor code into REPL.
loadCodeIntoRepl
  :: forall t m model a
  . (MonadWidget t m, HasEditor model t)
   => model
   -> Event t ()
   -> m (IdeCfg a t)
loadCodeIntoRepl m onReq = do
  let onLoad = tag (current $ m ^. editor_code) onReq
  pure $ mempty
    & replCfg_sendTransaction .~ onLoad

toAceAnnotation :: Annotation -> AceAnnotation
toAceAnnotation anno = AceAnnotation
  { _aceAnnotation_row = _annotation_line anno -1 -- Ace starts at 0.
  , _aceAnnotation_column = _annotation_column anno
  , _aceAnnotation_text = _annotation_msg anno
  , _aceAnnotation_type = T.pack . show $ _annotation_type anno
  }

codeWidget
  :: MonadWidget t m
  => Event t [AceAnnotation]
  -> Text
  -> Event t Text
  -> m (Event t Text)
codeWidget anno iv sv = do
    let ac = def { _aceConfigMode = Just "ace/mode/pact"
                 , _aceConfigElemAttrs = "class" =: "ace-code ace-widget"
                 }
    ace <- resizableAceWidget mempty ac (AceDynConfig Nothing) anno iv sv
    return $ _extendedACE_onUserChange ace


controlBar
  :: forall t m. MonadWidget t m
  => ModalIde m t
  ->  m (ModalIdeCfg m t)
controlBar m = do
    divClass "main-header page__main-header" $ do
      ideCfgL <- controlBarLeft m
      controlBarRight
      return ideCfgL


controlBarLeft :: forall t m. MonadWidget t m => ModalIde m t -> m (ModalIdeCfg m t)
controlBarLeft m = do
    divClass "main-header__left-nav" $ do
      elClass "h1" "main-header__pact-logo" $ do
        imgWithAlt (static @"img/pact-logo.svg") "Kadena Pact Logo" blank
        ver <- getPactVersion
        elClass "span" "version" $ text $ "v" <> ver
      elClass "div" "main-header__project-loader" $ do
<<<<<<< HEAD

        resetCfg <- resetBtn

=======
>>>>>>> 06b6fd8b
        onLoadClicked <- loadReplBtn

        onDeployClick <- deployBtn

        onCreateGist <- gistBtn

        loadCfg <- loadCodeIntoRepl m onLoadClicked
        let
          reqConfirmation :: Event t (Maybe (ModalImpl m t))
          reqConfirmation = Just (uiDeployConfirmation m) <$ onDeployClick

          gistCfg =  mempty & moduleExplorerCfg_createGist .~  onCreateGist

          deployCfg = mempty & modalCfg_setModal .~ reqConfirmation
<<<<<<< HEAD
        pure $ deployCfg <> loadCfg <> resetCfg <> gistCfg
=======
        pure $ deployCfg <> loadCfg
>>>>>>> 06b6fd8b
  where
    headerBtnCfg = btnCfgPrimary & uiButtonCfg_class %~ (<> "main-header__button")

    deployBtn = uiButton headerBtnCfg $
      text $ "Deploy"

    loadReplBtn =
      uiButton ( headerBtnCfg & uiButtonCfg_title .~ Just "Editor Shortcut: Ctrl+Enter") $ do
        text "Load"
        elClass "span" "main-header__minor-text" $
          text " into REPL"

    gistBtn =
      uiButton
          ( headerBtnCfg
              & uiButtonCfg_title .~ Just "Create gist on GitHub"
              {- & uiButtonCfg_class %~ (<> "main-header__text-icon-button") -}
          ) $ do
        {- btnTextIcon (static @"img/github-gist-dark.svg") "Make Gist" blank -}
        elClass "span" "main-header__minor-text" $ text "Make "
        text "Gist"


getPactVersion :: MonadWidget t m => m Text
getPactVersion = do
    is <- liftIO $ initReplState StringEval Nothing
    Right (TLiteral (LString ver) _) <- liftIO $ evalStateT (evalRepl' "(pact-version)") is
    return ver

controlBarRight :: MonadWidget t m => m ()
controlBarRight = do
<<<<<<< HEAD
    divClass "main-header__docs" $ do
=======
    divClass "flex right main-header__docs" $ do
      elAttr "a" ( "href" =: "http://pactlang.org"
                <> "class" =: "main-header__documents" <> "target" =: "_blank"
                 ) $ do
        elAttr "img" ("src" =: (static @"img/instruction.svg") <> "alt" =: "Documentation" <> "style" =: "width: 28px;") blank
        text "Tutorials"
>>>>>>> 06b6fd8b
      elAttr "a" ( "href" =: "http://pact-language.readthedocs.io"
                <> "class" =: "main-header__documents" <> "target" =: "_blank"
                 ) $ do
        imgWithAlt (static @"img/document.svg") "Documentation" blank
        text "Docs"
      elAttr "a" ( "href" =: "http://kadena.io"
<<<<<<< HEAD
                <> "class" =: "main-header__documents main-header__kadena-logo" <> "target" =: "_blank") $
        imgWithAlt (static @"img/gray-kadena-logo.svg") "Kadena Logo" blank
=======
                <> "class" =: "main-header__documents" <> "target" =: "_blank") $
        elAttr "img" ("src" =: (static @"img/Klogo.png") <> "alt" =: "Kadena Logo" <> "style" =: "height: 28px;") blank
>>>>>>> 06b6fd8b
<|MERGE_RESOLUTION|>--- conflicted
+++ resolved
@@ -53,7 +53,6 @@
 import           Frontend.Editor
 import           Frontend.Foundation
 import           Frontend.Ide
-import           Frontend.Messages
 import           Frontend.ModuleExplorer
 import           Frontend.ModuleExplorer.RefPath
 import           Frontend.OAuth                         (HasOAuth (..))
@@ -242,12 +241,9 @@
         ver <- getPactVersion
         elClass "span" "version" $ text $ "v" <> ver
       elClass "div" "main-header__project-loader" $ do
-<<<<<<< HEAD
-
-        resetCfg <- resetBtn
-
-=======
->>>>>>> 06b6fd8b
+
+        {- resetCfg <- resetBtn -}
+
         onLoadClicked <- loadReplBtn
 
         onDeployClick <- deployBtn
@@ -262,11 +258,8 @@
           gistCfg =  mempty & moduleExplorerCfg_createGist .~  onCreateGist
 
           deployCfg = mempty & modalCfg_setModal .~ reqConfirmation
-<<<<<<< HEAD
-        pure $ deployCfg <> loadCfg <> resetCfg <> gistCfg
-=======
-        pure $ deployCfg <> loadCfg
->>>>>>> 06b6fd8b
+        {- pure $ deployCfg <> loadCfg <> resetCfg <> gistCfg -}
+        pure $ deployCfg <> loadCfg <> gistCfg
   where
     headerBtnCfg = btnCfgPrimary & uiButtonCfg_class %~ (<> "main-header__button")
 
@@ -298,26 +291,17 @@
 
 controlBarRight :: MonadWidget t m => m ()
 controlBarRight = do
-<<<<<<< HEAD
     divClass "main-header__docs" $ do
-=======
-    divClass "flex right main-header__docs" $ do
       elAttr "a" ( "href" =: "http://pactlang.org"
                 <> "class" =: "main-header__documents" <> "target" =: "_blank"
                  ) $ do
         elAttr "img" ("src" =: (static @"img/instruction.svg") <> "alt" =: "Documentation" <> "style" =: "width: 28px;") blank
         text "Tutorials"
->>>>>>> 06b6fd8b
       elAttr "a" ( "href" =: "http://pact-language.readthedocs.io"
                 <> "class" =: "main-header__documents" <> "target" =: "_blank"
                  ) $ do
         imgWithAlt (static @"img/document.svg") "Documentation" blank
         text "Docs"
       elAttr "a" ( "href" =: "http://kadena.io"
-<<<<<<< HEAD
-                <> "class" =: "main-header__documents main-header__kadena-logo" <> "target" =: "_blank") $
-        imgWithAlt (static @"img/gray-kadena-logo.svg") "Kadena Logo" blank
-=======
                 <> "class" =: "main-header__documents" <> "target" =: "_blank") $
-        elAttr "img" ("src" =: (static @"img/Klogo.png") <> "alt" =: "Kadena Logo" <> "style" =: "height: 28px;") blank
->>>>>>> 06b6fd8b
+        elAttr "img" ("src" =: (static @"img/Klogo.png") <> "alt" =: "Kadena Logo" <> "style" =: "height: 28px;") blank