{-# LANGUAGE DataKinds              #-}
{-# LANGUAGE DeriveGeneric          #-}
{-# LANGUAGE ExtendedDefaultRules   #-}
{-# LANGUAGE FlexibleContexts       #-}
{-# LANGUAGE FlexibleInstances      #-}
{-# LANGUAGE FunctionalDependencies #-}
{-# LANGUAGE KindSignatures         #-}
{-# LANGUAGE LambdaCase             #-}
{-# LANGUAGE MultiParamTypeClasses  #-}
{-# LANGUAGE OverloadedStrings      #-}
{-# LANGUAGE QuasiQuotes            #-}
{-# LANGUAGE RecursiveDo            #-}
{-# LANGUAGE ScopedTypeVariables    #-}
{-# LANGUAGE StandaloneDeriving     #-}
{-# LANGUAGE TemplateHaskell        #-}
{-# LANGUAGE TupleSections          #-}
{-# LANGUAGE TypeApplications       #-}
{-# LANGUAGE TypeFamilies           #-}

-- |
-- Copyright   :  (C) 2018 Kadena
-- License     :  BSD-style (see the file LICENSE)
--

module Frontend.ReplGhcjs where

------------------------------------------------------------------------------
import           Control.Lens
import           Control.Monad.State.Strict
import           Data.Aeson                  as Aeson (Object, encode, fromJSON, Result(..))
import qualified Data.ByteString.Lazy        as BSL
import           Data.Foldable
import qualified Data.HashMap.Strict         as H
import qualified Data.List                   as L
import qualified Data.List.Zipper            as Z
import           Data.Map                    (Map)
import qualified Data.Map                    as Map
import           Data.Maybe
import           Data.Semigroup
import           Data.Sequence               (Seq)
import qualified Data.Sequence               as S
import           Data.Set                    (Set)
import qualified Data.Set                    as Set
import           Data.Text                   (Text)
import qualified Data.Text                   as T
import qualified Data.Text.Encoding          as T
import           Data.Traversable            (for)
import           Generics.Deriving.Monoid    (mappenddefault, memptydefault)
import           GHC.Generics                (Generic)
import           Language.Javascript.JSaddle hiding (Object)
import           Reflex
import           Reflex.Dom.ACE.Extended
import           Reflex.Dom.Core             (keypress)
import qualified Reflex.Dom.Core             as Core
import           Reflex.Dom.SemanticUI       hiding (mainWidget)
------------------------------------------------------------------------------
import qualified Pact.Compile                as Pact
import qualified Pact.Parse                  as Pact
import           Pact.Repl
import           Pact.Repl.Types
import           Pact.Types.Lang
import           Obelisk.Generated.Static
------------------------------------------------------------------------------
import           Frontend.Backend
import           Frontend.Foundation
import           Frontend.JsonData
import           Frontend.UI.JsonData
import           Frontend.UI.Wallet
import           Frontend.Wallet
import           Frontend.Widgets
import           Frontend.Ide
import           Frontend.UI.Dialogs.DeployConfirmation

-- | Retrieve the currently selected signing keys.
ide_getSigningKeyPairs :: Reflex t => Ide t -> Dynamic t [KeyPair]
ide_getSigningKeyPairs ideL = do
  let
    signingKeys = ideL ^. ide_wallet . wallet_signingKeys
    keys = Map.assocs <$> ideL ^. ide_wallet . wallet_keys
  cKeys <- keys
  sKeys <- signingKeys
  let isSigning (n,_) = Set.member n sKeys
  pure $ map snd $ filter isSigning cKeys


codeExtension :: Text
codeExtension = ".repl"

dataExtension :: Text
dataExtension = ".data.json"

-- toCodeFile :: ExampleContract -> Text
-- toCodeFile = (<> codeExtension) . _exampleContract_file

-- toDataFile :: ExampleContract -> Text
-- toDataFile = (<> dataExtension) . _exampleContract_file

data ClickState = DownAt (Int, Int) | Clicked | Selected
  deriving (Eq,Ord,Show,Read)

app :: MonadWidget t m => m ()
<<<<<<< HEAD
app = void . mfix $ \ ~(cfg, ideL) -> do
  ideL <- makeIde cfg
=======
app = void . mfix $ \ ~(cfg, ideL) -> elClass "div" "app" $ do
    let selContract = cfg ^. ideCfg_selContract
    walletL <- makeWallet $ _ideCfg_wallet cfg
    json <- makeJsonData walletL $ _ideCfg_jsonData cfg
    backendL <- makeBackend walletL $ cfg ^. ideCfg_backend
    let
      jsonErrorString =
        either (Just . showJsonError) (const Nothing) <$> _jsonData_data json
      jsonErrorsOnLoad =
        fmap maybeToList . tag (current jsonErrorString) $ cfg ^. ideCfg_load
>>>>>>> d88f0642

  elClass "div" "app" $ do
    controlCfg <- controlBar ideL
    elClass "div" "ui two column padded grid main" $ mdo
      editorCfg <- elClass "div" "column" $ do
        {- elClass "div" "ui secondary menu pointing" $ do -}
        {-   elClass "a" "active item" $ text "Contract" -}
        elClass "div" "ui light segment editor-pane" $ codePanel ideL

      envCfg <- elClass "div" "column repl-column" $
<<<<<<< HEAD
        elClass "div" "ui env-pane" $ envPanel ideL
=======
        elClass "div" "ui env-pane" $ envPanel ideL cfg

      code <- holdDyn "" $ cfg ^. ideCfg_setCode
      deployed <- holdDyn Nothing $ cfg ^. ideCfg_setDeployed
      selContract <- holdDyn (Left initialDemoContract) $ cfg ^. ideCfg_selContract

      errors <- holdDyn [] $ cfg ^. ideCfg_setMsgs

      let
        -- Mostly concerned with clearing REPL and Messages on contract load:
        topCfg = mempty
          & ideCfg_selEnv .~ (EnvSelection_Env <$ cfg ^. ideCfg_selContract)
          & ideCfg_setMsgs .~ leftmost
            [ jsonErrorsOnLoad
              -- Clear messages once a new contract gets loaded.
            , [] <$ cfg ^. ideCfg_selContract
            ]
          & ideCfg_clearRepl .~ (() <$ cfg ^. ideCfg_selContract)
          & ideCfg_wallet . walletCfg_clearAll .~ (() <$ cfg ^. ideCfg_selContract)
>>>>>>> d88f0642

      pure
        ( mconcat
          [ controlCfg
          , editorCfg
          , envCfg
          ]
        , ideL
        )

-- | Code editing (left hand side currently)
codePanel :: forall t m. MonadWidget t m => Ide t -> m (IdeCfg t)
codePanel ideL = mdo
  {- menu (def & menuConfig_secondary .~ pure True) $ do -}
  {-   menuItem def $ text "Code"  -}
    onNewCode <- tagOnPostBuild $ _ide_code ideL
    onUserCode <- codeWidget "" onNewCode

    pure $ mempty & ideCfg_setCode .~ onUserCode

-- | Tabbed panel to the right
--
--   Offering access to:
--
--   - The REPL
--   - Compiler error messages
--   - Key & Data Editor
--   - Module explorer
envPanel :: forall t m. MonadWidget t m => Ide t -> m (IdeCfg t)
envPanel ideL = mdo
  let
    curSelection = _ide_envSelection ideL

  onSelect <- menu
    ( def & menuConfig_pointing .~ pure True
        & menuConfig_secondary .~ pure True
        & classes .~ pure "dark"
    )
    $ tabs curSelection

  explorerCfg <- tabPane
      ("style" =: "overflow-y: auto; overflow-x: hidden; flex-grow: 1")
      curSelection EnvSelection_ModuleExplorer
      $ moduleExplorer ideL

  replCfg <- tabPane
      ("class" =: "ui flex-content light segment")
      curSelection EnvSelection_Repl
      $ replWidget ideL

  envCfg <- tabPane
      ("class" =: "ui fluid accordion env-accordion")
      curSelection EnvSelection_Env $ mdo

    jsonCfg <- accordionItem True "ui json-data-accordion-item" "Data" $ do
      elClass "div" "json-data full-size" $ do
        conf <- uiJsonData (ideL ^. ide_wallet) (ideL ^. ide_jsonData)
        pure $ mempty &  ideCfg_jsonData .~ conf

    elClass "div" "ui hidden divider" blank

    keysCfg <- accordionItem True "keys ui" "Keys" $ do
      conf <- elClass "div" "ui segment" $ uiWallet $ _ide_wallet ideL
      pure $ mempty & ideCfg_wallet .~ conf

    elClass "div" "ui hidden divider" blank

    pure $ mconcat [ jsonCfg
                   , keysCfg
                   , replCfg
                   , explorerCfg
                   , mempty & ideCfg_selEnv .~ onSelect
                   ]

  errorsCfg <- tabPane
      ("class" =: "ui code-font full-size")
      curSelection EnvSelection_Msgs $ do
    void . dyn $ traverse_ (snippetWidget . OutputSnippet) <$> _ide_msgs ideL
    pure mempty

  _functionsCfg <- tabPane ("style" =: "overflow: auto") curSelection EnvSelection_Functions $ do
    header def $ text "Public functions"
    dyn_ $ ffor (_ide_deployed ideL) $ \case
      Nothing -> paragraph $ text "Load a deployed contract with the module explorer to see the list of available functions."
      Just (backendUri, functions) -> functionsList ideL backendUri functions
    divider $ def & dividerConfig_hidden .~ Static True

  pure $ mconcat [ envCfg, errorsCfg ]

  where
    tabs :: Dynamic t EnvSelection -> m (Event t EnvSelection)
    tabs curSelection = do
      let
        selections = [ EnvSelection_Env, EnvSelection_Repl, EnvSelection_Msgs, EnvSelection_ModuleExplorer ]
      leftmost <$> traverse (tab curSelection) selections

    tab :: Dynamic t EnvSelection -> EnvSelection -> m (Event t EnvSelection)
    tab curSelection self = do
      let
        itemClasses = [boolClass "active" . Dyn $ fmap (== self) curSelection ]
        itemCfg = def & classes .~ dynClasses itemClasses
      onClick <- makeClickable $ menuItem' itemCfg $
        text $ selectionToText self
      pure $ self <$ onClick

functionsList :: MonadWidget t m => Ide t -> BackendUri -> [PactFunction] -> m ()
functionsList ideL backendUri functions = divClass "ui very relaxed list" $ do
  for_ functions $ \(PactFunction (ModuleName moduleName) name _ mdocs funType) -> divClass "item" $ do
    (e, _) <- elClass' "a" "header" $ do
      text name
      text ":"
      text $ tshow $ _ftReturn funType
      text " "
      elAttr "span" ("class" =: "description" <> "style" =: "display: inline") $ do
        text "("
        text $ T.unwords $ tshow <$> _ftArgs funType
        text ")"
    for_ mdocs $ divClass "description" . text
    open <- toggle False $ domEvent Click e
    dyn_ $ ffor open $ \case
      False -> pure ()
      True -> segment def $ form def $ do
        inputs <- for (_ftArgs funType) $ \arg -> field def $ do
          el "label" $ text $ "Argument: " <> tshow arg
          case _aType arg of
            TyPrim TyInteger -> fmap value . input def $ inputElement $ def
              & inputElementConfig_elementConfig . initialAttributes .~ Map.fromList
                [ ("type", "number")
                , ("step", "1")
                , ("placeholder", _aName arg)
                ]
            TyPrim TyDecimal -> do
              ti <- input def $ inputElement $ def
                & inputElementConfig_elementConfig . initialAttributes .~ Map.fromList
                  [ ("type", "number")
                  , ("step", "0.0000000001") -- totally arbitrary
                  , ("placeholder", _aName arg)
                  ]
              pure $ (\x -> if T.isInfixOf "." x then x else x <> ".0") <$> value ti
            TyPrim TyTime -> do
              i <- input def $ inputElement $ def
                & inputElementConfig_elementConfig . initialAttributes .~ Map.fromList
                  [ ("type", "datetime-local")
                  , ("step", "1") -- 1 second step
                  ]
              pure $ (\x -> "(time \"" <> x <> "Z\")") <$> value i
            TyPrim TyBool -> do
              d <- dropdown def (pure False) $ TaggedStatic $ Map.fromList
                [(True, text "true"), (False, text "false")]
              pure $ T.toLower . tshow . runIdentity <$> value d
            TyPrim TyString -> do
              ti <- input def $ textInput (def & textInputConfig_placeholder .~ pure (_aName arg))
              pure $ tshow <$> value ti -- TODO better escaping
            TyPrim TyKeySet -> do
              d <- dropdown (def & dropdownConfig_placeholder .~ "Select a keyset") Nothing $ TaggedDynamic $ ffor (_jsonData_keysets $ _ide_jsonData ideL) $
                Map.mapWithKey (\k _ -> text k)
              pure $ maybe "" (\x -> "(read-keyset \"" <> x <> "\")") <$> value d
            _ -> fmap value . input def $
              textInput (def & textInputConfig_placeholder .~ pure (_aName arg))
        let buttonConfig = def
              & buttonConfig_type .~ SubmitButton
              & buttonConfig_emphasis .~ Static (Just Primary)
        submit <- button buttonConfig $ text "Call function"
        let args = tag (current $ sequence inputs) submit
            callFun = ffor args $ \as -> mconcat ["(", moduleName, ".", name, " ", T.unwords as, ")"]
        -- for debugging: widgetHold blank $ ffor callFun $ label def . text
        let ed = ideL ^. ide_jsonData . jsonData_data
        deployedResult <- backendRequest (ideL ^. ide_wallet) $
          ffor (attach (current ed) callFun) $ \(cEd, c) -> BackendRequest
            { _backendRequest_code = c
            , _backendRequest_data = either mempty id cEd
            , _backendRequest_backend = backendUri
            }
        widgetHold_ blank $ ffor deployedResult $ \(_uri, x) -> case x of
          Left err -> message (def & messageConfig_type .~ Static (Just (MessageType Negative))) $ do
            text $ prettyPrintBackendError err
          Right v -> message def $ text $ tshow v

selectionToText :: EnvSelection -> Text
selectionToText = \case
  EnvSelection_Repl -> "REPL"
  EnvSelection_Env -> "Env"
  EnvSelection_Msgs -> "Messages"
  EnvSelection_Functions -> "Functions"
  EnvSelection_ModuleExplorer -> "Module Explorer"

setDown :: (Int, Int) -> t -> Maybe ClickState
setDown clickLoc _ = Just $ DownAt clickLoc

clickClassifier :: (Int, Int) -> Maybe ClickState -> Maybe ClickState
clickClassifier clickLoc (Just (DownAt loc1)) =
  if clickLoc == loc1 then Just Clicked else Just Selected
clickClassifier _ _ = Nothing

scrollToBottom :: (PToJSVal t, MonadIO m, MonadJSM m) => t -> m ()
scrollToBottom e = liftJSM $ do
    let pElem = pToJSVal e
    (pElem <# ("scrollTop" :: String)) (pElem ^. js ("scrollHeight" :: String))

codeWidget
  :: MonadWidget t m
  => Text -> Event t Text
  -> m (Event t Text)
codeWidget iv sv = do
    let ac = def { _aceConfigMode = Just "ace/mode/pact"
                 , _aceConfigElemAttrs = "class" =: "ace-code ace-widget"
                 }
    ace <- resizableAceWidget mempty ac (AceDynConfig $ Just AceTheme_SolarizedDark) never iv sv
    return $ _extendedACE_onUserChange ace


data DisplayedSnippet
  = InputSnippet Text
  | OutputSnippet Text
  deriving (Eq,Ord,Show,Read)

staticReplHeader :: Seq DisplayedSnippet
staticReplHeader = S.fromList
      [ OutputSnippet ";; Welcome to the Pact interactive repl"
      , OutputSnippet ";; Use LOAD button to execute editor text"
      , OutputSnippet ";; then just type at the \"pact>\" prompt to interact!"
      ]

snippetWidget :: MonadWidget t m => DisplayedSnippet -> m ()
snippetWidget (InputSnippet t)  = elAttr "pre" ("class" =: "replOut code-font") $ text t
snippetWidget (OutputSnippet t) = elAttr "pre" ("class" =: "replOut code-font") $ text t

------------------------------------------------------------------------------
moduleExplorer
  :: forall t m. MonadWidget t m
  => Ide t
  -> m (IdeCfg t)
moduleExplorer ideL = mdo
    demuxSel <- fmap demux $ holdDyn (Left "") $ leftmost [searchSelected, exampleSelected]

    header def $ text "Example Contracts"
    exampleClick <- divClass "ui inverted selection list" $ for demos $ \c -> do
      let isSel = demuxed demuxSel $ Left $ _exampleContract_name c
      selectableItem (_exampleContract_name c) isSel $ do
        text $ _exampleContract_name c
        (c <$) <$> loadButton isSel
    let exampleSelected = fmap Left . leftmost . fmap fst $ Map.elems exampleClick
        exampleLoaded = fmap Left . leftmost . fmap snd $ Map.elems exampleClick

    header def $ text "Deployed Contracts"

    (search, backend) <- divClass "ui form" $ divClass "ui two fields" $ do
      searchI <- field def $ input (def & inputConfig_icon .~ Static (Just RightIcon)) $ do
        ie <- inputElement $ def & initialAttributes .~ ("type" =: "text" <> "placeholder" =: "Search modules")
        icon "black search" def
        pure ie

      let mkMap = Map.fromList . map (\k@(BackendName n, _) -> (Just k, text n)) . Map.toList
          dropdownConf = def
            & dropdownConfig_placeholder .~ "Backend"
            & dropdownConfig_fluid .~ pure True
      d <- field def $ input def $ dropdown dropdownConf (Identity Nothing) $ TaggedDynamic $
        Map.insert Nothing (text "All backends") . maybe mempty mkMap <$> ideL ^. ide_backend . backend_backends
      pure (value searchI, value d)

    let
      deployedContracts = Map.mergeWithKey (\_ a b -> Just (a, b)) mempty mempty
          <$> ideL ^. ide_backend . backend_modules
          <*> (fromMaybe mempty <$> ideL ^. ide_backend . backend_backends)
      searchFn needle (Identity mModule)
        = concat . fmapMaybe (filtering needle) . Map.toList
        . maybe id (\(k', _) -> Map.filterWithKey $ \k _ -> k == k') mModule
      filtering needle (backendName, (m, backendUri)) =
        let f contractName =
              if T.isInfixOf (T.toCaseFold needle) (T.toCaseFold contractName)
              then Just (DeployedContract contractName backendName backendUri, ())
              else Nothing
        in case fmapMaybe f $ fromMaybe [] m of
          [] -> Nothing
          xs -> Just xs
      filteredCsRaw = searchFn <$> search <*> backend <*> deployedContracts
      paginate p =
        Map.fromList . take itemsPerPage . drop (itemsPerPage * pred p) . L.sort
    filteredCs <- holdUniqDyn filteredCsRaw
    let
      paginated = paginate <$> currentPage <*> filteredCs

    (searchSelected, searchLoaded) <- divClass "ui inverted selection list" $ do
      searchClick <- listWithKey paginated $ \c _ -> do
        let isSel = demuxed demuxSel $ Right c
        selectableItem c isSel $ do
          label (def & labelConfig_horizontal .~ Static True) $ do
            text $ unBackendName $ _deployedContract_backendName c
          text $ _deployedContract_name c
          (c <$) <$> loadButton isSel
      let searchSelected1 = switch . current $ fmap Right . leftmost . fmap fst . Map.elems <$> searchClick
          searchLoaded1 = switch . current $ fmap Right . leftmost . fmap snd . Map.elems <$> searchClick
      pure (searchSelected1, searchLoaded1)

    let itemsPerPage = 5 :: Int
        numberOfItems = length <$> filteredCs
        calcTotal a = ceiling $ (fromIntegral a :: Double)  / fromIntegral itemsPerPage
        totalPages = calcTotal <$> numberOfItems
    rec
      currentPage <- holdDyn 1 $ leftmost
        [ updatePage
        , 1 <$ updated numberOfItems
        ]
      updatePage <- paginationWidget currentPage totalPages

    pure $ mempty
      { _ideCfg_selContract = leftmost [searchLoaded, exampleLoaded]
      }
  where
    selectableItem :: k -> Dynamic t Bool -> m a -> m (Event t k, a)
    selectableItem k s m = do
      let mkAttrs a = Map.fromList
            [ ("style", "position:relative")
            , ("class", "item" <> (if a then " active" else ""))
            ]
      (e, a) <- elDynAttr' "a" (mkAttrs <$> s) m
      pure (k <$ domEvent Click e, a)
    loadButton s = switchHold never <=< dyn $ ffor s $ \case
      False -> pure never
      True -> let buttonStyle = "position: absolute; right: 0; top: 0; height: 100%; margin: 0"
                in button (def & classes .~ "primary" & style .~ buttonStyle) $ text "Load"

replWidget
    :: MonadWidget t m
    => Ide t
    -> m (IdeCfg t)
replWidget ideL = mdo
  (e, r) <- elClass' "div" "repl-pane code-font" $ mdo
    mapM_ snippetWidget staticReplHeader
    clickType <- foldDyn ($) Nothing $ leftmost
      [ setDown <$> domEvent Mousedown e
      , clickClassifier <$> domEvent Mouseup e
      ]
    let
      replClick = () <$
        ffilter (== Just Clicked) (updated clickType)

      codeData = do
        code <- ideL ^. ide_code
        eJson <- ideL ^. ide_jsonData . jsonData_data
        pure $ either (const Nothing) (Just . (code,)) eJson

      keysContract =
        fmap sequence $ zipDyn (ide_getSigningKeyPairs ideL) codeData

      onKeysContractLoad =
        fmapMaybe id . tag (current keysContract) $ _ide_load ideL

      onNewReplContent = leftmost
        [ onKeysContractLoad
        , ([], ("", H.empty)) <$ _ide_clearRepl ideL
        ]

    widgetHold
      (replInner replClick ([], ("", H.empty)))
      (replInner replClick <$> onNewReplContent
      )
  let
    err = snd <$> r
    onErrs = fmap maybeToList . updated $ err
    newExpr = fst <$> r

  timeToScroll <- delay 0.1 $ switch $ current newExpr
  void $ performEvent (scrollToBottom (_element_raw e) <$ timeToScroll)
  pure $ mempty & ideCfg_setMsgs .~ onErrs

replInner
    :: MonadWidget t m
    => Event t ()
    -> ([KeyPair], (Text, Object))
    -> m (Event t Text, Maybe LogMsg)
replInner replClick (signingKeys, (code, json)) = mdo
    let pactKeys =
          T.unwords
          . map (keyToText . _keyPair_publicKey)
          $ signingKeys
        codeP = mconcat
          [ "(env-data "
          , toJsonString . T.decodeUtf8 . BSL.toStrict $ encode json
          , ")"
          , "(env-keys ["
          , pactKeys
          , "])"
          , code
          ]
    initState <- liftIO $ initReplState StringEval
    stateOutErr0 <- runReplStep0 (initState, mempty) codeP
    let stateAndOut0 = (\(a,b,_) -> (a, b)) stateOutErr0
    stateAndOut <- holdDyn stateAndOut0 evalResult

    _ <- dyn (mapM_ snippetWidget . snd <$> stateAndOut)
    newInput <- replInput replClick
    evalResult <- performEvent $
      attachWith runReplStep (current stateAndOut) newInput
    return (newInput, stateOutErr0 ^. _3)
  where
      surroundWith :: Semigroup s => s -> s -> s
      surroundWith o i = o <> i <> o

      escapeJSON = T.replace "\"" "\\\""

      toJsonString = surroundWith "\"" . escapeJSON

      keyToText = T.decodeUtf8 . BSL.toStrict . encode


replInput :: MonadWidget t m => Event t () -> m (Event t Text)
replInput setFocus = do
    divClass "repl-input-controls code-font" $ mdo
      elClass "div" "prompt" $ text "pact>"
      let sv = leftmost
            [ mempty <$ enterPressed
            , fromMaybe "" . Z.safeCursor <$> tagPromptlyDyn commandHistory key
            ]
      ti <- Core.textInput (def & Core.textInputConfig_setValue .~ sv
                                & Core.textInputConfig_attributes .~ pure ("class" =: "code-font")
                           )
      let key = ffilter isMovement $ domEvent Keydown ti
      let enterPressed = keypress Enter ti
      _ <- performEvent (liftJSM (pToJSVal (Core._textInput_element ti) ^. js0 ("focus" :: String)) <$ setFocus)
      let newCommand = tag (current $ value ti) enterPressed
      commandHistory <- foldDyn ($) Z.empty $ leftmost
        [ addToHistory <$> newCommand
        , moveHistory <$> key
        ]
      return newCommand

addToHistory :: Eq a => a -> Z.Zipper a -> Z.Zipper a
addToHistory a z =
    if Just a == Z.safeCursor (Z.left zEnd) then zEnd else Z.push a zEnd
  where
    zEnd = Z.end z

isMovement :: (Num a, Eq a) => a -> Bool
isMovement 38 = True
isMovement 40 = True
isMovement _  = False

moveHistory :: (Num a1, Eq a1) => a1 -> Z.Zipper a -> Z.Zipper a
moveHistory 38 = Z.left
moveHistory 40 = Z.right
moveHistory _  = id

runReplStep0
    :: MonadIO m
    => (ReplState, Seq DisplayedSnippet)
    -> Text
    -> m (ReplState, Seq DisplayedSnippet, Maybe LogMsg)
runReplStep0 (s1,snippets1) e = do
    (r,s2) <- liftIO $ runStateT (evalRepl' $ T.unpack e) s1
    let snippet = case r of
                    Left _ -> mempty
                    Right _ ->  S.singleton . OutputSnippet . T.pack $ _rOut s2
        err = either (Just . T.pack) (const Nothing) r
    return (s2, snippets1 <> snippet, err)

runReplStep
    :: MonadIO m
    => (ReplState, Seq DisplayedSnippet)
    -> Text
    -> m (ReplState, Seq DisplayedSnippet)
runReplStep (s1,snippets1) e = do
    (eterm,s2) <- liftIO $ runStateT (evalRepl' $ T.unpack e) s1
    return (s2, snippets1 <> S.fromList [InputSnippet ("pact> " <> e), OutputSnippet $ showResult eterm])

showResult :: Show a => Either String a -> Text
showResult (Right v) = T.pack $ show v
showResult (Left e)  = "Error: " <> T.pack e

controlBar :: forall t m. MonadWidget t m => Ide t -> m (IdeCfg t)
controlBar ideL = do
    elClass "div" "ui borderless menu" $ do
      elClass "div" "item" showPactVersion

      onLoad <- elClass "div" "item" $
        button (def & buttonConfig_emphasis .~ Static (Just Primary)) $ text "Load into REPL"

      onDeployClick <- elClass "div" "item" $ do
        -- input (def & inputConfig_action .~ Static (Just RightAction)) $ do
        --   let dropdownConfig = def
        --         & dropdownConfig_placeholder .~ "Deployment Target"
        --   backendL <- fmap value $ dropdown dropdownConfig Nothing $ TaggedDynamic $
        --     ffor (ideL ^. ide_backend . backend_backends) $
        --       Map.fromList . fmap (\(k, v) -> (v, text $ unBackendName k)) . maybe [] Map.toList
        let buttonConfig = def
              & buttonConfig_emphasis .~ Static (Just Primary)
        button buttonConfig $ text "Deploy"
      (confirmationCfg, onDeploy) <- uiDeployConfirmation ideL onDeployClick

      elClass "div" "right menu" rightMenu
      let
        lcfg = mempty
          & ideCfg_load .~ onLoad
          & ideCfg_deploy .~ onDeploy
      pure $ confirmationCfg <> lcfg
  where
    showPactVersion = do
      elAttr "a" ( "target" =: "_blank" <> "href" =: "https://github.com/kadena-io/pact") $ do
        is <- liftIO $ initReplState StringEval
        Right (TLiteral (LString ver) _) <- liftIO $ evalStateT (evalRepl' "(pact-version)") is
        elAttr "img" ("src" =: static @"img/PactLogo.svg" <> "class" =: "logo-image" <> "width" =: "80" <> "hegiht" =: "20") blank
        text $ "v" <> ver

    rightMenu = do
      elClass "div" "ui item" $
        el "label" $
          elAttr "a" ("target" =: "_blank" <>
                      "style" =: "color:white;text-decoration:none;" <>
                      "href" =: "http://pact-language.readthedocs.io"
                      ) $ do
            elAttr "i" ("class" =: "fa fa-book" <> "aria-hidden" =: "true") blank
            elAttr "span" ("id" =: "hideIfTiny" <> "class" =: "menu-link") $ text "Docs"
      elClass "div" "ui item" $
        elAttr "a" ("target" =: "_blank" <> "href" =: "http://kadena.io") $
          elAttr "img" ("src" =: static @"img/KadenaWhiteLogo.svg" <> "class" =: "logo-image" <> "width" =: "150" <> "hegiht" =: "20") blank
<|MERGE_RESOLUTION|>--- conflicted
+++ resolved
@@ -99,21 +99,8 @@
   deriving (Eq,Ord,Show,Read)
 
 app :: MonadWidget t m => m ()
-<<<<<<< HEAD
-app = void . mfix $ \ ~(cfg, ideL) -> do
+app = void . mfix $ \ cfg -> do
   ideL <- makeIde cfg
-=======
-app = void . mfix $ \ ~(cfg, ideL) -> elClass "div" "app" $ do
-    let selContract = cfg ^. ideCfg_selContract
-    walletL <- makeWallet $ _ideCfg_wallet cfg
-    json <- makeJsonData walletL $ _ideCfg_jsonData cfg
-    backendL <- makeBackend walletL $ cfg ^. ideCfg_backend
-    let
-      jsonErrorString =
-        either (Just . showJsonError) (const Nothing) <$> _jsonData_data json
-      jsonErrorsOnLoad =
-        fmap maybeToList . tag (current jsonErrorString) $ cfg ^. ideCfg_load
->>>>>>> d88f0642
 
   elClass "div" "app" $ do
     controlCfg <- controlBar ideL
@@ -124,38 +111,13 @@
         elClass "div" "ui light segment editor-pane" $ codePanel ideL
 
       envCfg <- elClass "div" "column repl-column" $
-<<<<<<< HEAD
         elClass "div" "ui env-pane" $ envPanel ideL
-=======
-        elClass "div" "ui env-pane" $ envPanel ideL cfg
-
-      code <- holdDyn "" $ cfg ^. ideCfg_setCode
-      deployed <- holdDyn Nothing $ cfg ^. ideCfg_setDeployed
-      selContract <- holdDyn (Left initialDemoContract) $ cfg ^. ideCfg_selContract
-
-      errors <- holdDyn [] $ cfg ^. ideCfg_setMsgs
-
-      let
-        -- Mostly concerned with clearing REPL and Messages on contract load:
-        topCfg = mempty
-          & ideCfg_selEnv .~ (EnvSelection_Env <$ cfg ^. ideCfg_selContract)
-          & ideCfg_setMsgs .~ leftmost
-            [ jsonErrorsOnLoad
-              -- Clear messages once a new contract gets loaded.
-            , [] <$ cfg ^. ideCfg_selContract
-            ]
-          & ideCfg_clearRepl .~ (() <$ cfg ^. ideCfg_selContract)
-          & ideCfg_wallet . walletCfg_clearAll .~ (() <$ cfg ^. ideCfg_selContract)
->>>>>>> d88f0642
-
-      pure
-        ( mconcat
-          [ controlCfg
-          , editorCfg
-          , envCfg
-          ]
-        , ideL
-        )
+
+      pure $ mconcat
+        [ controlCfg
+        , editorCfg
+        , envCfg
+        ]
 
 -- | Code editing (left hand side currently)
 codePanel :: forall t m. MonadWidget t m => Ide t -> m (IdeCfg t)
