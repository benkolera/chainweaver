{-# LANGUAGE DataKinds              #-}
{-# LANGUAGE DeriveGeneric          #-}
{-# LANGUAGE ExtendedDefaultRules   #-}
{-# LANGUAGE FlexibleContexts       #-}
{-# LANGUAGE FlexibleInstances      #-}
{-# LANGUAGE FunctionalDependencies #-}
{-# LANGUAGE KindSignatures         #-}
{-# LANGUAGE LambdaCase             #-}
{-# LANGUAGE MultiParamTypeClasses  #-}
{-# LANGUAGE OverloadedStrings      #-}
{-# LANGUAGE QuasiQuotes            #-}
{-# LANGUAGE RecursiveDo            #-}
{-# LANGUAGE ScopedTypeVariables    #-}
{-# LANGUAGE StandaloneDeriving     #-}
{-# LANGUAGE TemplateHaskell        #-}
{-# LANGUAGE TupleSections          #-}
{-# LANGUAGE TypeApplications       #-}
{-# LANGUAGE TypeFamilies           #-}

-- |
-- Copyright   :  (C) 2018 Kadena
-- License     :  BSD-style (see the file LICENSE)
--

module Frontend.ReplGhcjs where

------------------------------------------------------------------------------
import           Control.Lens
import           Control.Monad.State.Strict
import           Data.Aeson                  as Aeson (Object, encode, fromJSON, Result(..))
import qualified Data.ByteString.Lazy        as BSL
import           Data.Foldable
import qualified Data.HashMap.Strict         as H
import qualified Data.List.Zipper            as Z
import           Data.Map                    (Map)
import qualified Data.Map                    as Map
import           Data.Maybe
import           Data.Semigroup
import           Data.Sequence               (Seq)
import qualified Data.Sequence               as S
import           Data.Text                   (Text)
import qualified Data.Text                   as T
import qualified Data.Text.Encoding          as T
import           Data.Traversable            (for)
import           Generics.Deriving.Monoid    (mappenddefault, memptydefault)
import           GHC.Generics                (Generic)
import qualified GHCJS.DOM.EventM            as DOM
import qualified GHCJS.DOM.GlobalEventHandlers as DOM
import qualified GHCJS.DOM.HTMLElement       as DOM hiding (click)
import qualified GHCJS.DOM.Types             as DOM hiding (click)
import           Language.Javascript.JSaddle hiding (Object)
import           Reflex
import           Reflex.Dom.ACE.Extended
import           Reflex.Dom.Core             (keypress, mainWidget)
import qualified Reflex.Dom.Core             as Core
import           Reflex.Dom.SemanticUI       hiding (mainWidget)
------------------------------------------------------------------------------
import           Pact.Repl
import           Pact.Repl.Types
import           Pact.Types.Lang
------------------------------------------------------------------------------
import           Frontend.Backend
import           Frontend.Foundation
import           Frontend.JsonData
import           Frontend.UI.JsonData
import           Frontend.UI.Wallet
import           Frontend.Wallet
import           Frontend.Widgets
import           Static

type LogMsg = Text

data ExampleContract = ExampleContract
  { _exampleContract_name :: Text
  , _exampleContract_file :: Text
  } deriving Show

data DeployedContract = DeployedContract
  { _deployedContract_name :: Text
  } deriving Show

-- | The available panels in the `envPanel`
data EnvSelection
  = EnvSelection_Repl -- ^ REPL for interacting with loaded contract
  | EnvSelection_Env -- ^ Widgets for editing (meta-)data.
  | EnvSelection_Errors -- ^ Compiler errors to be shown.
  deriving (Eq, Ord, Show)

-- | Configuration for sub-modules.
--
--   State is controlled via this configuration.
data IdeCfg t = IdeCfg
  { _ideCfg_wallet      :: WalletCfg t
  , _ideCfg_jsonData    :: JsonDataCfg t
  , _ideCfg_backend     :: BackendCfg t
  , _ideCfg_selContract :: Event t (Either ExampleContract DeployedContract)
    -- ^ Select a contract to load into the editor.
  , _ideCfg_load        :: Event t ()
    -- ^ Load code into the repl.
  , _ideCfg_setMsgs     :: Event t [LogMsg]
    -- ^ Set errors that should be shown to the user.
  , _ideCfg_setCode     :: Event t Text
    -- ^ Update the current contract/PACT code.
  , _ideCfg_selEnv      :: Event t EnvSelection
    -- ^ Switch tab of the right pane.
  , _ideCfg_clearRepl :: Event t ()
    -- ^ Make the REPL fresh again, ready for new contracts.
  }
  deriving Generic

makePactLenses ''IdeCfg

-- | Current IDE state.
data Ide t = Ide
  { _ide_code             :: Dynamic t Text
  -- ^ Currently loaded/edited PACT code.
  , _ide_selectedContract :: Dynamic t (Either ExampleContract DeployedContract)
  -- ^ The currently selected contract name.
  , _ide_wallet           :: Wallet t
  , _ide_jsonData         :: JsonData t
<<<<<<< HEAD
  , _ide_msgs             :: Dynamic t [LogMsg]
  , _ide_backend          :: Backend t
=======
  , _ide_errors           :: Dynamic t [ErrorMsg]
  , _ide_envSelection     :: Dynamic t EnvSelection
    -- ^ Currently selected tab in the right pane.
>>>>>>> 8dac478b
  }
  deriving Generic

makePactLenses ''Ide

-- | Retrieve the currently selected signing keys.
ide_getSigningKeyPairs :: Reflex t => Ide t -> Dynamic t [DynKeyPair t]
ide_getSigningKeyPairs ideL = do
  let
    keys = Map.elems <$> ideL ^. ide_wallet . wallet_keys
  cKeys <- keys
  let isSigning k = k ^. keyPair_forSigning
  filterM isSigning cKeys


codeExtension :: Text
codeExtension = ".repl"

dataExtension :: Text
dataExtension = ".data.json"

toCodeFile :: ExampleContract -> Text
toCodeFile = (<> codeExtension) . _exampleContract_file

toDataFile :: ExampleContract -> Text
toDataFile = (<> dataExtension) . _exampleContract_file

codeFromResponse :: XhrResponse -> Text
codeFromResponse =
    fromMaybe "error: could not connect to server" . _xhrResponse_responseText

data ClickState = DownAt (Int, Int) | Clicked | Selected
  deriving (Eq,Ord,Show,Read)

main :: JSM ()
main = mainWidget app

app :: MonadWidget t m => m ()
app = void . mfix $ \ ~(cfg, ideL) -> elClass "div" "app" $ do
    walletL <- makeWallet $ _ideCfg_wallet cfg
    json <- makeJsonData walletL $ _ideCfg_jsonData cfg
    backendL <- makeBackend walletL $ cfg ^. ideCfg_backend
    let
      jsonErrorString =
        either (Just . showJsonError) (const Nothing) <$> _jsonData_data json
      jsonErrorsOnLoad =
        fmap maybeToList . tag (current jsonErrorString) $ cfg ^. ideCfg_load

    controlCfg <- controlBar ideL
    contractReceivedCfg <- loadContract ideL $ _ide_selectedContract ideL
    elClass "div" "ui two column padded grid main" $ mdo
      editorCfg <- elClass "div" "column" $ do
        {- elClass "div" "ui secondary menu pointing" $ do -}
        {-   elClass "a" "active item" $ text "Contract" -}
        elClass "div" "ui light segment editor-pane" $ codePanel ideL

      envCfg <- elClass "div" "column repl-column" $
        elClass "div" "ui env-pane" $ envPanel ideL cfg

      code <- holdDyn "" $ cfg ^. ideCfg_setCode
      selContract <- holdDyn (Left initialDemoContract) $ cfg ^. ideCfg_selContract
      errors <- holdDyn [] $ cfg ^. ideCfg_setMsgs

      let
        -- Mostly concerned with clearing REPL and Messages on contract load:
        topCfg = mempty
          & ideCfg_selEnv .~ (EnvSelection_Env <$ cfg ^. ideCfg_selContract)
          & ideCfg_setErrors .~ leftmost
            [ jsonErrorsOnLoad
              -- Clear messages once a new contract gets loaded.
            , [] <$ cfg ^. ideCfg_selContract
            ]
          & ideCfg_clearRepl .~ (() <$ cfg ^. ideCfg_selContract)

      pure
        ( mconcat
          [ topCfg
          , controlCfg
          , editorCfg
<<<<<<< HEAD
          , mempty & ideCfg_setMsgs .~ jsonErrorsOnLoad
=======
>>>>>>> 8dac478b
          , envCfg
          , contractReceivedCfg
          ]
        , Ide { _ide_code = code
              , _ide_selectedContract = selContract
              , _ide_wallet = walletL
              , _ide_jsonData = json
              , _ide_msgs = errors
              , _ide_backend = backendL
              }
        )
  where
    loadContract ideL contractName = do
      onNewContractName <- tagOnPostBuild contractName
      let (onExampleContract, onDeployedContract) = fanEither onNewContractName

      -- Loading of example contracts
      code <- loadContractData toCodeFile onExampleContract
      json <- loadContractData toDataFile onExampleContract
      onCodeJson <- waitForEvents (,) onExampleContract code json

      -- Loading of deployed contracts
      deployedResult <- backendPerformSend (ideL ^. ide_wallet) (ideL ^. ide_backend) $ do
        ffor onDeployedContract $ \contract -> BackendRequest
          { _backendRequest_code = mconcat
            [ "(describe-module '"
            , _deployedContract_name contract
            , ")"
            ]
          , _backendRequest_data = mempty
          }
      let (deployedResultError, deployedValue) = fanEither deployedResult
          (deployedDecodeError, deployedModule) = fanEither $ ffor deployedValue $ \v -> case fromJSON v of
            Aeson.Error e -> Left e
            Aeson.Success a -> Right a

      pure $ mempty
        & ideCfg_setCode .~ leftmost
          [ fmap fst onCodeJson
          , ffor deployedModule $ \m -> T.unlines
            [ ";; Change <your-keyset-here> to the appropriate keyset name"
            , let KeySetName keySetName = _mKeySet m
               in "(define-keyset '" <> keySetName <> " (read-keyset \"<your-keyset-here>\"))"
            , ""
            , _unCode (_mCode m)
            ]
          ]
        & ideCfg_jsonData . jsonDataCfg_setRawInput .~ fmap snd onCodeJson
        -- TODO: Something better than this for reporting errors
        & ideCfg_setMsgs .~ leftmost
          [ pure . T.pack <$> deployedDecodeError
          , pure . T.pack . show <$> deployedResultError
          ]

    loadContractData getFileName onNewContractName =
      fmap (fmap codeFromResponse)
<<<<<<< HEAD
      . performRequestAsync $ ffor onNewContractName $ \example -> xhrRequest "GET" (getFileName example) def

-- | The available panels in the `envPanel`
data EnvSelection
  = EnvSelection_Repl -- ^ REPL for interacting with loaded contract
  | EnvSelection_Env -- ^ Widgets for editing (meta-)data.
  | EnvSelection_Msgs -- ^ Compiler errors to be shown.
  deriving (Eq, Ord, Show)
=======
      . performRequestAsync
      . fmap ((\u -> xhrRequest "GET" u def) . getFileName)
      $ onNewContractName
>>>>>>> 8dac478b

-- | Code editing (left hand side currently)
codePanel :: forall t m. MonadWidget t m => Ide t -> m (IdeCfg t)
codePanel ideL = mdo
  {- menu (def & menuConfig_secondary .~ pure True) $ do -}
  {-   menuItem def $ text "Code"  -}
    onNewCode <- tagOnPostBuild $ _ide_code ideL
    onUserCode <- codeWidget "" onNewCode
    pure $ mempty & ideCfg_setCode .~ onUserCode

-- | Tabbed panel to the right
--
--   Offering access to:
--
--   - The REPL
--   - Compiler error messages
--   - Key & Data Editor
<<<<<<< HEAD
envPanel :: forall t m. MonadWidget t m => Ide t -> Event t () -> m (IdeCfg t)
envPanel ideL onLoad = mdo
  let onLoaded =
        maybe EnvSelection_Repl (const EnvSelection_Msgs)
          . listToMaybe
          <$> updated (_ide_msgs ideL)
=======
envPanel :: forall t m. MonadWidget t m => Ide t -> IdeCfg t -> m (IdeCfg t)
envPanel ideL cfg = mdo
  let
    onError =
      fmap (const EnvSelection_Errors) . fmapMaybe listToMaybe
        $ updated (_ide_errors ideL)
    onLoad = EnvSelection_Repl <$ (cfg ^. ideCfg_load)
>>>>>>> 8dac478b

  curSelection <- holdDyn EnvSelection_Env $ cfg ^. ideCfg_selEnv

  onSelect <- menu
    ( def & menuConfig_pointing .~ pure True
        & menuConfig_secondary .~ pure True
        & classes .~ pure "dark"
    )
    $ tabs curSelection

  replCfg <- tabPane
      ("class" =: "ui flex-content light segment")
      curSelection EnvSelection_Repl
      $ replWidget ideL cfg

  envCfg <- tabPane
      ("class" =: "ui fluid accordion env-accordion")
      curSelection EnvSelection_Env $ mdo

    jsonCfg <- accordionItem True "ui json-data-accordion-item" "Data" $ do
      elClass "div" "json-data full-size" $ do
        conf <- uiJsonData (ideL ^. ide_wallet) (ideL ^. ide_jsonData)
        pure $ mempty &  ideCfg_jsonData .~ conf

    elClass "div" "ui hidden divider" blank

    keysCfg <- accordionItem True "keys ui" "Keys" $ do
      conf <- elClass "div" "ui segment" $ uiWallet $ _ide_wallet ideL
      pure $ mempty & ideCfg_wallet .~ conf

    pure $ mconcat [ jsonCfg
                   , keysCfg
                   , replCfg
                   , mempty & ideCfg_selEnv .~ leftmost
                       [ onSelect
                       , onError -- Order important - we want to see errors.
                       , onLoad
                       ]
                   ]

  errorsCfg <- tabPane
      ("class" =: "ui code-font full-size")
      curSelection EnvSelection_Msgs $ do
    void . dyn $ traverse_ (snippetWidget . OutputSnippet) <$> _ide_msgs ideL
    pure mempty

  pure $ mconcat [ envCfg, errorsCfg ]

  where
    tabs :: Dynamic t EnvSelection -> m (Event t EnvSelection)
    tabs curSelection = do
      let
        selections = [ EnvSelection_Env, EnvSelection_Repl, EnvSelection_Msgs ]
      leftmost <$> traverse (tab curSelection) selections

    tab :: Dynamic t EnvSelection -> EnvSelection -> m (Event t EnvSelection)
    tab curSelection self = do
      let
        itemClasses = [boolClass "active" . Dyn $ fmap (== self) curSelection ]
        itemCfg = def & classes .~ dynClasses itemClasses
      onClick <- makeClickable $ menuItem' itemCfg $
        text $ selectionToText self
      pure $ self <$ onClick

selectionToText :: EnvSelection -> Text
selectionToText = \case
  EnvSelection_Repl -> "REPL"
  EnvSelection_Env -> "Env"
  EnvSelection_Msgs -> "Messages"

setDown :: (Int, Int) -> t -> Maybe ClickState
setDown clickLoc _ = Just $ DownAt clickLoc

clickClassifier :: (Int, Int) -> Maybe ClickState -> Maybe ClickState
clickClassifier clickLoc (Just (DownAt loc1)) =
  if clickLoc == loc1 then Just Clicked else Just Selected
clickClassifier _ _ = Nothing

scrollToBottom :: (PToJSVal t, MonadIO m, MonadJSM m) => t -> m ()
scrollToBottom e = liftJSM $ do
    let pElem = pToJSVal e
    (pElem <# ("scrollTop" :: String)) (pElem ^. js ("scrollHeight" :: String))

codeWidget
  :: MonadWidget t m
  => Text -> Event t Text
  -> m (Event t Text)
codeWidget iv sv = do
    let ac = def { _aceConfigMode = Just "ace/mode/pact"
                 , _aceConfigElemAttrs = "class" =: "ace-code ace-widget"
                 }
    ace <- resizableAceWidget mempty ac (AceDynConfig $ Just AceTheme_SolarizedDark) never iv sv
    return $ _extendedACE_onUserChange ace


data DisplayedSnippet
  = InputSnippet Text
  | OutputSnippet Text
  deriving (Eq,Ord,Show,Read)

staticReplHeader :: Seq DisplayedSnippet
staticReplHeader = S.fromList
      [ OutputSnippet ";; Welcome to the Pact interactive repl"
      , OutputSnippet ";; Use LOAD button to execute editor text"
      , OutputSnippet ";; then just type at the \"pact>\" prompt to interact!"
      ]

snippetWidget :: MonadWidget t m => DisplayedSnippet -> m ()
snippetWidget (InputSnippet t)  = elAttr "pre" ("class" =: "replOut code-font") $ text t
snippetWidget (OutputSnippet t) = elAttr "pre" ("class" =: "replOut code-font") $ text t

------------------------------------------------------------------------------
replWidget
    :: MonadWidget t m
    => Ide t
    -> IdeCfg t
    -> m (IdeCfg t)
replWidget ideL cfg = mdo
  (e, r) <- elClass' "div" "repl-pane code-font" $ mdo
    mapM_ snippetWidget staticReplHeader
    clickType <- foldDyn ($) Nothing $ leftmost
      [ setDown <$> domEvent Mousedown e
      , clickClassifier <$> domEvent Mouseup e
      ]
    let
      replClick = () <$
        ffilter (== Just Clicked) (updated clickType)

      codeData = do
        code <- ideL ^. ide_code
        eJson <- ideL ^. ide_jsonData . jsonData_data
        pure $ either (const Nothing) (Just . (code,)) eJson

      keysContract =
        fmap sequence $ zipDyn (ide_getSigningKeyPairs ideL) codeData

      onKeysContractLoad =
        fmapMaybe id . tag (current keysContract) $ cfg ^. ideCfg_load

      onNewReplContent = leftmost
        [ onKeysContractLoad
        , ([], ("", H.empty)) <$ _ideCfg_clearRepl cfg
        ]

    widgetHold
      (replInner replClick ([], ("", H.empty)))
      (replInner replClick <$> onNewReplContent
      )
  let
    err = snd <$> r
    onErrs = fmap maybeToList . updated $ err
    newExpr = fst <$> r

  timeToScroll <- delay 0.1 $ switch $ current newExpr
  void $ performEvent (scrollToBottom (_element_raw e) <$ timeToScroll)
  pure $ mempty & ideCfg_setMsgs .~ onErrs

replInner
    :: MonadWidget t m
    => Event t ()
    -> ([DynKeyPair t], (Text, Object))
    -> m (Event t Text, Maybe LogMsg)
replInner replClick (signingKeys, (code, json)) = mdo
    let pactKeys =
          T.unwords
          . map (keyToText . _keyPair_publicKey)
          $ signingKeys
        codeP = mconcat
          [ "(env-data "
          , toJsonString . T.decodeUtf8 . BSL.toStrict $ encode json
          , ")"
          , "(env-keys ["
          , pactKeys
          , "])"
          , code
          ]
    initState <- liftIO $ initReplState StringEval
    stateOutErr0 <- runReplStep0 (initState, mempty) codeP
    let stateAndOut0 = (\(a,b,_) -> (a, b)) stateOutErr0
    stateAndOut <- holdDyn stateAndOut0 evalResult

    _ <- dyn (mapM_ snippetWidget . snd <$> stateAndOut)
    newInput <- replInput replClick
    evalResult <- performEvent $
      attachWith runReplStep (current stateAndOut) newInput
    return (newInput, stateOutErr0 ^. _3)
  where
      surroundWith :: Semigroup s => s -> s -> s
      surroundWith o i = o <> i <> o

      escapeJSON = T.replace "\"" "\\\""

      toJsonString = surroundWith "\"" . escapeJSON

      keyToText = T.decodeUtf8 . BSL.toStrict . encode


replInput :: MonadWidget t m => Event t () -> m (Event t Text)
replInput setFocus = do
    divClass "repl-input-controls code-font" $ mdo
      elClass "div" "prompt" $ text "pact>"
      let sv = leftmost
            [ mempty <$ enterPressed
            , fromMaybe "" . Z.safeCursor <$> tagPromptlyDyn commandHistory key
            ]
      ti <- Core.textInput (def & Core.textInputConfig_setValue .~ sv
                                & Core.textInputConfig_attributes .~ pure ("class" =: "code-font")
                           )
      let key = ffilter isMovement $ domEvent Keydown ti
      let enterPressed = keypress Enter ti
      _ <- performEvent (liftJSM (pToJSVal (Core._textInput_element ti) ^. js0 ("focus" :: String)) <$ setFocus)
      let newCommand = tag (current $ value ti) enterPressed
      commandHistory <- foldDyn ($) Z.empty $ leftmost
        [ addToHistory <$> newCommand
        , moveHistory <$> key
        ]
      return newCommand

addToHistory :: Eq a => a -> Z.Zipper a -> Z.Zipper a
addToHistory a z =
    if Just a == Z.safeCursor (Z.left zEnd) then zEnd else Z.push a zEnd
  where
    zEnd = Z.end z

isMovement :: (Num a, Eq a) => a -> Bool
isMovement 38 = True
isMovement 40 = True
isMovement _  = False

moveHistory :: (Num a1, Eq a1) => a1 -> Z.Zipper a -> Z.Zipper a
moveHistory 38 = Z.left
moveHistory 40 = Z.right
moveHistory _  = id

runReplStep0
    :: MonadIO m
    => (ReplState, Seq DisplayedSnippet)
    -> Text
    -> m (ReplState, Seq DisplayedSnippet, Maybe LogMsg)
runReplStep0 (s1,snippets1) e = do
    (r,s2) <- liftIO $ runStateT (evalRepl' $ T.unpack e) s1
    let snippet = case r of
                    Left _ -> mempty
                    Right _ ->  S.singleton . OutputSnippet . T.pack $ _rOut s2
        err = either (Just . T.pack) (const Nothing) r
    return (s2, snippets1 <> snippet, err)

runReplStep
    :: MonadIO m
    => (ReplState, Seq DisplayedSnippet)
    -> Text
    -> m (ReplState, Seq DisplayedSnippet)
runReplStep (s1,snippets1) e = do
    (eterm,s2) <- liftIO $ runStateT (evalRepl' $ T.unpack e) s1
    return (s2, snippets1 <> S.fromList [InputSnippet ("pact> " <> e), OutputSnippet $ showResult eterm])

showResult :: Show a => Either String a -> Text
showResult (Right v) = T.pack $ show v
showResult (Left e)  = "Error: " <> T.pack e

controlBar :: forall t m. MonadWidget t m => Ide t -> m (IdeCfg t)
controlBar ideL = do
    elClass "div" "ui borderless menu" $ do
      elClass "div" "item" showPactVersion

      cfg <- exampleChooser
      onDeploy <- elClass "div" "item" $
        button (def & buttonConfig_emphasis .~ Static (Just Primary)) $ text "Deploy"
      let
        req = do
          c <- ideL ^. ide_code
          ed <- ideL ^. ide_jsonData . jsonData_data
          pure $ either (const Nothing) (Just . BackendRequest c) ed
        onReq = fmapMaybe id $ tag (current req) onDeploy
      onResp <- backendPerformSend (ideL ^. ide_wallet) (ideL ^. ide_backend) onReq

      elClass "div" "right menu" rightMenu
      pure $ cfg &
        ideCfg_setMsgs .~ ((:[]) . prettyPrintBackendErrorResult <$> onResp)
  where
    showPactVersion = do
      elAttr "a" ( "target" =: "_blank" <> "href" =: "https://github.com/kadena-io/pact") $ do
        is <- liftIO $ initReplState StringEval
        Right (TLiteral (LString ver) _) <- liftIO $ evalStateT (evalRepl' "(pact-version)") is
        elAttr "img" ("src" =: static @"img/PactLogo.svg" <> "class" =: "logo-image" <> "width" =: "80" <> "hegiht" =: "20") blank
        text $ "v" <> ver

    exampleChooser :: m (IdeCfg t)
    exampleChooser = do
      let
        deployedContracts :: Dynamic t (Maybe [DeployedContract])
        deployedContracts =
          fmap (map DeployedContract) <$> (ideL ^. ide_backend . backend_modules)
      (onListContracts, d) <- listLoadOptions deployedContracts exampleData
      load <- elClass "div" "item" $
        button (def & buttonConfig_emphasis .~ Static (Just Primary)) $ text "Load"
      pure $ mempty
        & ideCfg_selContract .~ updated d
        & ideCfg_backend . backendCfg_refreshModule .~ onListContracts
        & ideCfg_load .~ load

    rightMenu = do
      elClass "div" "ui item" $
        el "label" $
          elAttr "a" ("target" =: "_blank" <>
                      "style" =: "color:white;text-decoration:none;" <>
                      "href" =: "http://pact-language.readthedocs.io"
                      ) $ do
            elAttr "i" ("class" =: "fa fa-book" <> "aria-hidden" =: "true") blank
            elAttr "span" ("id" =: "hideIfTiny" <> "class" =: "menu-link") $ text "Docs"
      elClass "div" "ui item" $
        elAttr "a" ("target" =: "_blank" <> "href" =: "http://kadena.io") $
          elAttr "img" ("src" =: static @"img/KadenaWhiteLogo.svg" <> "class" =: "logo-image" <> "width" =: "150" <> "hegiht" =: "20") blank

-- | List available examples and contracts deployed to the backend.
listLoadOptions
  :: MonadWidget t m
  => Dynamic t (Maybe [DeployedContract])
  -> [ExampleContract]
  -> m (Event t (), Dynamic t (Either ExampleContract DeployedContract))
listLoadOptions mDeployed examples = mdo
  (top, selection) <- elAttr' "a" ("class" =: "dropdown item" <> "style" =: "width: 250px") $ mdo
    dynText $ either _exampleContract_name _deployedContract_name <$> selection
    icon "dropdown" $ def & style .~ Static "color: white"
    isOpen <- holdUniqDyn <=< holdDyn False $ leftmost
      [ False <$ updated selection
      , attachWith (\o _ -> not o) (current isOpen) (domEvent Click top)
      ]
    let transition = ffor (updated isOpen) $ \o ->
          Transition SlideDown $ transitionConfig $ if o then In else Out
        transitionConfig dir = TransitionConfig
          { _transitionConfig_duration = 0.2
          , _transitionConfig_cancelling = True
          , _transitionConfig_direction = Just dir
          }
        popupConfig = def
          & classes .~ Static "ui bottom left flowing popup"
          & style .~ Static "top: 100%; width: 200%; right: auto"
          & action ?~ Action
            { _action_event = Just transition
            , _action_initialDirection = Out
            , _action_forceVisible = True
            }
    (popup, update) <- ui' "div" popupConfig $ divClass "ui two column relaxed divided grid" $ do
      exampleChoice <- divClass "column" $ do
        header def $ text "Examples"
        es <- divClass "ui inverted link list" $ for examples $ \example -> do
          (e, _) <- elClass' "a" "item" $ text $ _exampleContract_name example
          pure $ Left example <$ domEvent Click e
        pure $ leftmost es
      onDeplChoice <- divClass "column" $ do
        header def $ text "Deployed Contracts"
        showLoading mDeployed $ \deployed -> do
          search <- input (def & inputConfig_icon .~ Static (Just RightIcon)) $ do
            ie <- inputElement $ def & initialAttributes .~ ("type" =: "text")
            icon "black search" def
            pure ie
          let dexamples = ffor (value search) $ \x -> filter (T.isInfixOf (T.toCaseFold x) . T.toCaseFold . _deployedContract_name) deployed
          es <- divClass "ui inverted link list" $ simpleList dexamples $ \d -> do
            (e, _) <- elClass' "a" "item" $ dynText $ _deployedContract_name <$> d
            pure $ attachWith (\c _ -> Right c) (current d) (domEvent Click e)
          pure (switch . current $ leftmost <$> es)
      deployedChoice <- switchHold never onDeplChoice
      pure $ leftmost [exampleChoice, deployedChoice]
    -- Prevent clicks on the popup from closing the top menu
    let popupEl = DOM.uncheckedCastTo DOM.HTMLElement $ _element_raw popup
    liftJSM $ DOM.on popupEl DOM.click $ DOM.stopPropagation
    selection <- holdDyn (Left initialDemoContract) update
    pure  selection
  pure (domEvent Click top, selection)

exampleData :: [ExampleContract]
exampleData =
  [ ExampleContract "Hello World" "examples/helloWorld-1.0"
  , ExampleContract "Simple Payment" "examples/simplePayments-1.0"
  , ExampleContract "International Payment" "examples/internationalPayments-1.0"
  {- , ExampleContract "Commercial Paper" "examples/commercialPaper-1.0" -}
  ]

demos :: Map Int ExampleContract
demos = Map.fromList $ zip [0..] exampleData

-- | What demo do we load on startup:
initialDemo :: Int
initialDemo = 0

initialDemoContract :: ExampleContract
initialDemoContract = fromJust $ Map.lookup initialDemo demos

-- Instances:

instance Reflex t => Semigroup (IdeCfg t) where
  (<>) = mappenddefault

instance Reflex t => Monoid (IdeCfg t) where
  mempty = memptydefault
  mappend = (<>)

instance Semigroup EnvSelection where
  sel1 <> sel2 = sel1<|MERGE_RESOLUTION|>--- conflicted
+++ resolved
@@ -83,7 +83,7 @@
 data EnvSelection
   = EnvSelection_Repl -- ^ REPL for interacting with loaded contract
   | EnvSelection_Env -- ^ Widgets for editing (meta-)data.
-  | EnvSelection_Errors -- ^ Compiler errors to be shown.
+  | EnvSelection_Msgs -- ^ Compiler errors and other messages to be shown.
   deriving (Eq, Ord, Show)
 
 -- | Configuration for sub-modules.
@@ -118,14 +118,10 @@
   -- ^ The currently selected contract name.
   , _ide_wallet           :: Wallet t
   , _ide_jsonData         :: JsonData t
-<<<<<<< HEAD
+  , _ide_backend          :: Backend t
   , _ide_msgs             :: Dynamic t [LogMsg]
-  , _ide_backend          :: Backend t
-=======
-  , _ide_errors           :: Dynamic t [ErrorMsg]
   , _ide_envSelection     :: Dynamic t EnvSelection
     -- ^ Currently selected tab in the right pane.
->>>>>>> 8dac478b
   }
   deriving Generic
 
@@ -193,7 +189,7 @@
         -- Mostly concerned with clearing REPL and Messages on contract load:
         topCfg = mempty
           & ideCfg_selEnv .~ (EnvSelection_Env <$ cfg ^. ideCfg_selContract)
-          & ideCfg_setErrors .~ leftmost
+          & ideCfg_setMsgs .~ leftmost
             [ jsonErrorsOnLoad
               -- Clear messages once a new contract gets loaded.
             , [] <$ cfg ^. ideCfg_selContract
@@ -205,10 +201,6 @@
           [ topCfg
           , controlCfg
           , editorCfg
-<<<<<<< HEAD
-          , mempty & ideCfg_setMsgs .~ jsonErrorsOnLoad
-=======
->>>>>>> 8dac478b
           , envCfg
           , contractReceivedCfg
           ]
@@ -265,20 +257,9 @@
 
     loadContractData getFileName onNewContractName =
       fmap (fmap codeFromResponse)
-<<<<<<< HEAD
-      . performRequestAsync $ ffor onNewContractName $ \example -> xhrRequest "GET" (getFileName example) def
-
--- | The available panels in the `envPanel`
-data EnvSelection
-  = EnvSelection_Repl -- ^ REPL for interacting with loaded contract
-  | EnvSelection_Env -- ^ Widgets for editing (meta-)data.
-  | EnvSelection_Msgs -- ^ Compiler errors to be shown.
-  deriving (Eq, Ord, Show)
-=======
-      . performRequestAsync
-      . fmap ((\u -> xhrRequest "GET" u def) . getFileName)
-      $ onNewContractName
->>>>>>> 8dac478b
+      . performRequestAsync $ ffor onNewContractName
+      $ \example ->
+          xhrRequest "GET" (getFileName example) def
 
 -- | Code editing (left hand side currently)
 codePanel :: forall t m. MonadWidget t m => Ide t -> m (IdeCfg t)
@@ -296,22 +277,13 @@
 --   - The REPL
 --   - Compiler error messages
 --   - Key & Data Editor
-<<<<<<< HEAD
-envPanel :: forall t m. MonadWidget t m => Ide t -> Event t () -> m (IdeCfg t)
-envPanel ideL onLoad = mdo
-  let onLoaded =
-        maybe EnvSelection_Repl (const EnvSelection_Msgs)
-          . listToMaybe
-          <$> updated (_ide_msgs ideL)
-=======
 envPanel :: forall t m. MonadWidget t m => Ide t -> IdeCfg t -> m (IdeCfg t)
 envPanel ideL cfg = mdo
   let
     onError =
-      fmap (const EnvSelection_Errors) . fmapMaybe listToMaybe
-        $ updated (_ide_errors ideL)
+      fmap (const EnvSelection_Msgs) . fmapMaybe listToMaybe
+        $ updated (_ide_msgs ideL)
     onLoad = EnvSelection_Repl <$ (cfg ^. ideCfg_load)
->>>>>>> 8dac478b
 
   curSelection <- holdDyn EnvSelection_Env $ cfg ^. ideCfg_selEnv
 
