--- conflicted
+++ resolved
@@ -257,7 +257,7 @@
         onCreateGist <- if _appCfg_gistEnabled appCfg then gistBtn else pure never
 
         onNetClick <- cogButton headerBtnCfg
-        onLogoutClick <- maySignoutBtn
+        onLogoutClick <- if _appCfg_gistEnabled appCfg then maySignoutBtn else pure never
 
         loadCfg <- loadCodeIntoRepl m onLoadClicked
         let
@@ -311,7 +311,6 @@
         elClass "span" "main-header__minor-text" $ text "Make "
         text "Gist"
 
-<<<<<<< HEAD
     openFileBtn = do
       let cfg = headerBtnCfg & uiButtonCfg_title ?~ "Open a local contract"
       uiButtonWithOnClick (_appCfg_openFileDialog appCfg) cfg $ do
@@ -319,19 +318,6 @@
         elClass "span" "main-header__minor-text" $ text " File"
 
 
-    cogBtn =
-      uiButton
-          ( headerBtnCfg
-              & uiButtonCfg_title .~ Just "Settings"
-              {- & uiButtonCfg_class %~ (<> "main-header__text-icon-button") -}
-          ) $ do
-        elClass "span" "fa fa-lg fa-cog" blank
-
-
-
-=======
->>>>>>> 586d7126
-
 headerBtnCfg
   :: (Default (UiButtonCfgRep f), IsString (ReflexValue f CssClass), Semigroup (ReflexValue f CssClass))
   => UiButtonCfgRep f
