--- conflicted
+++ resolved
@@ -132,13 +132,9 @@
 data Ide t = Ide
   { _ide_code             :: Dynamic t Text
   -- ^ Currently loaded/edited PACT code.
-<<<<<<< HEAD
   , _ide_deployed         :: Dynamic t (Maybe [PactFunction])
   -- ^ Last loaded deployed contract
   , _ide_selectedContract :: Dynamic t (Either ExampleContract DeployedContract)
-=======
-  , _ide_selectedContract :: Dynamic t (Either ExampleContract DeployedContract) 
->>>>>>> a7e6f5b2
   -- ^ The currently selected contract name.
   , _ide_wallet           :: Wallet t
   , _ide_jsonData         :: JsonData t
@@ -219,13 +215,9 @@
         elClass "div" "ui env-pane" $ envPanel ideL cfg
 
       code <- holdDyn "" $ cfg ^. ideCfg_setCode
-<<<<<<< HEAD
       deployed <- holdDyn Nothing $ cfg ^. ideCfg_setDeployed
       selContract <- holdDyn (Left initialDemoContract) $ cfg ^. ideCfg_selContract
 
-=======
-      selContract <- holdDyn (Left initialDemoContract) $ cfg ^. ideCfg_selContract
->>>>>>> a7e6f5b2
       errors <- holdDyn [] $ cfg ^. ideCfg_setMsgs
 
       let
@@ -286,22 +278,13 @@
           , ffor deployedModule $ \m -> T.unlines
             [ ";; Change <your-keyset-here> to the appropriate keyset name"
             , let KeySetName keySetName = _mKeySet m
-<<<<<<< HEAD
-               in "(define-keyset '" <> keySetName <> " (read-keyset \"<your-keyset-here>\"))"
-=======
-                in "(define-keyset '" <> keySetName <> " (read-keyset \"<your-keyset-here>\"))"
->>>>>>> a7e6f5b2
+              in "(define-keyset '" <> keySetName <> " (read-keyset \"<your-keyset-here>\"))"
             , ""
             , _unCode (_mCode m)
             ]
           ]
-<<<<<<< HEAD
         & ideCfg_setDeployed .~ (listPactFunctions . _unCode . _mCode <$> deployedModule)
         & ideCfg_jsonData . jsonDataCfg_setRawInput .~ fmap snd onCodeJson
-
-=======
-        & ideCfg_jsonData . jsonDataCfg_setRawInput .~ fmap snd onCodeJson
->>>>>>> a7e6f5b2
         -- TODO: Something better than this for reporting errors
         & ideCfg_setMsgs .~ leftmost
           [ pure . T.pack <$> deployedDecodeError
@@ -398,7 +381,7 @@
   functionsCfg <- tabPane ("style" =: "overflow: auto") curSelection EnvSelection_Functions $ do
     header def $ text "Public functions"
     dyn_ $ ffor (_ide_deployed ideL) $ \case
-      Nothing -> paragraph $ text "Load a deployed contract from the top menu to see the list of available functions."
+      Nothing -> paragraph $ text "Load a deployed contract with the module explorer to see the list of available functions."
       Just functions -> functionsList ideL functions
     divider $ def & dividerConfig_hidden .~ Static True
 
