--- conflicted
+++ resolved
@@ -83,11 +83,8 @@
   = EnvSelection_Repl -- ^ REPL for interacting with loaded contract
   | EnvSelection_Env -- ^ Widgets for editing (meta-)data.
   | EnvSelection_Msgs -- ^ Compiler errors and other messages to be shown.
-<<<<<<< HEAD
   | EnvSelection_Functions -- ^ Functions available for deployed contracts
-=======
   | EnvSelection_ModuleExplorer -- ^ The module explorer
->>>>>>> 7bf14fee
   deriving (Eq, Ord, Show)
 
 -- | Useful data about a pact function
@@ -129,13 +126,9 @@
 data Ide t = Ide
   { _ide_code             :: Dynamic t Text
   -- ^ Currently loaded/edited PACT code.
-<<<<<<< HEAD
   , _ide_deployed         :: Dynamic t (Maybe [PactFunction])
   -- ^ Last loaded deployed contract
   , _ide_selectedContract :: Dynamic t (Either ExampleContract DeployedContract)
-=======
-  , _ide_selectedContract :: Dynamic t (Maybe DeployedContract)
->>>>>>> 7bf14fee
   -- ^ The currently selected contract name.
   , _ide_wallet           :: Wallet t
   , _ide_jsonData         :: JsonData t
@@ -210,12 +203,9 @@
         elClass "div" "ui env-pane" $ envPanel ideL cfg
 
       code <- holdDyn "" $ cfg ^. ideCfg_setCode
-<<<<<<< HEAD
       deployed <- holdDyn Nothing $ cfg ^. ideCfg_setDeployed
       selContract <- holdDyn (Left initialDemoContract) $ cfg ^. ideCfg_selContract
-=======
-      selContract <- holdDyn Nothing $ Just <$> cfg ^. ideCfg_selContract
->>>>>>> 7bf14fee
+
       errors <- holdDyn [] $ cfg ^. ideCfg_setMsgs
 
       let
@@ -266,7 +256,6 @@
             Aeson.Success a -> Right a
 
       pure $ mempty
-<<<<<<< HEAD
         & ideCfg_setCode .~ leftmost
           [ fmap fst onCodeJson
           , ffor deployedModule $ \m -> T.unlines
@@ -279,15 +268,7 @@
           ]
         & ideCfg_setDeployed .~ (listPactFunctions . _unCode . _mCode <$> deployedModule)
         & ideCfg_jsonData . jsonDataCfg_setRawInput .~ fmap snd onCodeJson
-=======
-        & ideCfg_setCode .~ (ffor deployedModule $ \m -> T.unlines
-          [ ";; Change <your-keyset-here> to the appropriate keyset name"
-          , let KeySetName keySetName = _mKeySet m
-              in "(define-keyset '" <> keySetName <> " (read-keyset \"<your-keyset-here>\"))"
-          , ""
-          , _unCode (_mCode m)
-          ])
->>>>>>> 7bf14fee
+
         -- TODO: Something better than this for reporting errors
         & ideCfg_setMsgs .~ leftmost
           [ pure . T.pack <$> deployedDecodeError
@@ -394,11 +375,7 @@
     tabs :: Dynamic t EnvSelection -> m (Event t EnvSelection)
     tabs curSelection = do
       let
-<<<<<<< HEAD
-        selections = [ EnvSelection_Env, EnvSelection_Repl, EnvSelection_Msgs, EnvSelection_Functions ]
-=======
-        selections = [ EnvSelection_Env, EnvSelection_Repl, EnvSelection_Msgs, EnvSelection_ModuleExplorer ]
->>>>>>> 7bf14fee
+        selections = [ EnvSelection_Env, EnvSelection_Repl, EnvSelection_Msgs, EnvSelection_ModuleExplorer, EnvSelection_Functions ]
       leftmost <$> traverse (tab curSelection) selections
 
     tab :: Dynamic t EnvSelection -> EnvSelection -> m (Event t EnvSelection)
@@ -487,11 +464,8 @@
   EnvSelection_Repl -> "REPL"
   EnvSelection_Env -> "Env"
   EnvSelection_Msgs -> "Messages"
-<<<<<<< HEAD
   EnvSelection_Functions -> "Functions"
-=======
   EnvSelection_ModuleExplorer -> "Module Explorer"
->>>>>>> 7bf14fee
 
 setDown :: (Int, Int) -> t -> Maybe ClickState
 setDown clickLoc _ = Just $ DownAt clickLoc
