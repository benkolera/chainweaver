--- conflicted
+++ resolved
@@ -71,6 +71,11 @@
 
 type LogMsg = Text
 
+data ExampleContract = ExampleContract
+  { _exampleContract_name :: Text
+  , _exampleContract_file :: Text
+  } deriving Show
+
 data DeployedContract = DeployedContract
   { _deployedContract_name :: Text
   } deriving Show
@@ -90,7 +95,7 @@
   { _ideCfg_wallet      :: WalletCfg t
   , _ideCfg_jsonData    :: JsonDataCfg t
   , _ideCfg_backend     :: BackendCfg t
-  , _ideCfg_selContract :: Event t DeployedContract
+  , _ideCfg_selContract :: Event t (Either ExampleContract DeployedContract) 
     -- ^ Select a contract to load into the editor.
   , _ideCfg_load        :: Event t ()
     -- ^ Load code into the repl.
@@ -111,7 +116,7 @@
 data Ide t = Ide
   { _ide_code             :: Dynamic t Text
   -- ^ Currently loaded/edited PACT code.
-  , _ide_selectedContract :: Dynamic t (Maybe DeployedContract)
+  , _ide_selectedContract :: Dynamic t (Either ExampleContract DeployedContract) 
   -- ^ The currently selected contract name.
   , _ide_wallet           :: Wallet t
   , _ide_jsonData         :: JsonData t
@@ -139,6 +144,12 @@
 
 dataExtension :: Text
 dataExtension = ".data.json"
+
+toCodeFile :: ExampleContract -> Text
+toCodeFile = (<> codeExtension) . _exampleContract_file
+
+toDataFile :: ExampleContract -> Text
+toDataFile = (<> dataExtension) . _exampleContract_file
 
 codeFromResponse :: XhrResponse -> Text
 codeFromResponse =
@@ -173,7 +184,7 @@
         elClass "div" "ui env-pane" $ envPanel ideL cfg
 
       code <- holdDyn "" $ cfg ^. ideCfg_setCode
-      selContract <- holdDyn Nothing $ Just <$> cfg ^. ideCfg_selContract
+      selContract <- holdDyn (Left initialDemoContract) $ cfg ^. ideCfg_selContract
       errors <- holdDyn [] $ cfg ^. ideCfg_setMsgs
 
       let
@@ -205,11 +216,16 @@
         )
   where
     loadContract ideL contractName = do
-      onNewContractName <- fmapMaybe id <$> tagOnPostBuild contractName
+      onNewContractName <- tagOnPostBuild contractName
+      let (onExampleContract, onDeployedContract) = fanEither onNewContractName
+      -- Loading of example contracts
+      code <- loadContractData toCodeFile onExampleContract
+      json <- loadContractData toDataFile onExampleContract
+      onCodeJson <- waitForEvents (,) onExampleContract code json
 
       -- Loading of deployed contracts
       deployedResult <- backendPerformSend (ideL ^. ide_wallet) (ideL ^. ide_backend) $ do
-        ffor onNewContractName $ \contract -> BackendRequest
+        ffor onDeployedContract $ \contract -> BackendRequest
           { _backendRequest_code = mconcat
             [ "(describe-module '"
             , _deployedContract_name contract
@@ -223,13 +239,17 @@
             Aeson.Success a -> Right a
 
       pure $ mempty
-        & ideCfg_setCode .~ (ffor deployedModule $ \m -> T.unlines
-          [ ";; Change <your-keyset-here> to the appropriate keyset name"
-          , let KeySetName keySetName = _mKeySet m
-              in "(define-keyset '" <> keySetName <> " (read-keyset \"<your-keyset-here>\"))"
-          , ""
-          , _unCode (_mCode m)
-          ])
+        & ideCfg_setCode .~ leftmost
+          [ fmap fst onCodeJson
+          , ffor deployedModule $ \m -> T.unlines
+            [ ";; Change <your-keyset-here> to the appropriate keyset name"
+            , let KeySetName keySetName = _mKeySet m
+                in "(define-keyset '" <> keySetName <> " (read-keyset \"<your-keyset-here>\"))"
+            , ""
+            , _unCode (_mCode m)
+            ]
+          ]
+        & ideCfg_jsonData . jsonDataCfg_setRawInput .~ fmap snd onCodeJson
         -- TODO: Something better than this for reporting errors
         & ideCfg_setMsgs .~ leftmost
           [ pure . T.pack <$> deployedDecodeError
@@ -430,26 +450,12 @@
             [ ("style", "position:relative")
             , ("class", "item" <> (if a then " active" else ""))
             ]
-<<<<<<< HEAD
       (e, a) <- elDynAttr' "a" (mkAttrs <$> s) m
       pure (k <$ domEvent Click e, a)
     loadButton s = switchHold never <=< dyn $ ffor s $ \case
       False -> pure never
       True -> let buttonStyle = "position: absolute; right: 0; top: 0; height: 100%; margin: 0"
                 in button (def & classes .~ "primary" & style .~ buttonStyle) $ text "Load"
-
-=======
-      (sel, load) <- elDynAttr' "a" (mkAttrs <$> isSel) $ do
-        text k
-        e <- dyn $ ffor isSel $ \case
-          False -> pure never
-          True -> let buttonStyle = "position: absolute; right: 0; top: 0; height: 100%; margin: 0"
-                   in button (def & classes .~ "primary" & style .~ buttonStyle) $ text "Load"
-        switchHold never e
-      pure $ load <$ domEvent Click sel
-  loaded <- switchHold never $ (\(k, e) -> k <$ e) <$> sel
-  pure $ mempty { _ideCfg_selContract = DeployedContract <$> loaded }
->>>>>>> 7bf14fee
 
 replWidget
     :: MonadWidget t m
@@ -604,13 +610,8 @@
     elClass "div" "ui borderless menu" $ do
       elClass "div" "item" showPactVersion
 
-<<<<<<< HEAD
       onLoad <- elClass "div" "item" $
         button (def & buttonConfig_emphasis .~ Static (Just Primary)) $ text "Load into REPL"
-=======
-      load <- elClass "div" "item" $
-        button (def & buttonConfig_emphasis .~ Static (Just Primary)) $ text "Load"
->>>>>>> 7bf14fee
 
       onDeploy <- elClass "div" "item" $
         button (def & buttonConfig_emphasis .~ Static (Just Primary)) $ text "Deploy"
@@ -625,11 +626,7 @@
       elClass "div" "right menu" rightMenu
       pure $ mempty
         & ideCfg_setMsgs .~ ((:[]) . prettyPrintBackendErrorResult <$> onResp)
-<<<<<<< HEAD
         & ideCfg_load .~ onLoad
-=======
-        & ideCfg_load .~ load
->>>>>>> 7bf14fee
   where
     showPactVersion = do
       elAttr "a" ( "target" =: "_blank" <> "href" =: "https://github.com/kadena-io/pact") $ do
@@ -651,6 +648,24 @@
         elAttr "a" ("target" =: "_blank" <> "href" =: "http://kadena.io") $
           elAttr "img" ("src" =: static @"img/KadenaWhiteLogo.svg" <> "class" =: "logo-image" <> "width" =: "150" <> "hegiht" =: "20") blank
 
+exampleData :: [ExampleContract]
+exampleData =
+  [ ExampleContract "Hello World" "examples/helloWorld-1.0"
+  , ExampleContract "Simple Payment" "examples/simplePayments-1.0"
+  , ExampleContract "International Payment" "examples/internationalPayments-1.0"
+  {- , ExampleContract "Commercial Paper" "examples/commercialPaper-1.0" -}
+  ]
+
+demos :: Map Int ExampleContract
+demos = Map.fromList $ zip [0..] exampleData
+
+-- | What demo do we load on startup:
+initialDemo :: Int
+initialDemo = 0
+
+initialDemoContract :: ExampleContract
+initialDemoContract = fromJust $ Map.lookup initialDemo demos
+
 -- Instances:
 
 instance Reflex t => Semigroup (IdeCfg t) where
