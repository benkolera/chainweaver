{-# LANGUAGE DataKinds              #-}
{-# LANGUAGE DeriveGeneric          #-}
{-# LANGUAGE ExtendedDefaultRules   #-}
{-# LANGUAGE FlexibleContexts       #-}
{-# LANGUAGE FlexibleInstances      #-}
{-# LANGUAGE FunctionalDependencies #-}
{-# LANGUAGE KindSignatures         #-}
{-# LANGUAGE LambdaCase             #-}
{-# LANGUAGE MultiParamTypeClasses  #-}
{-# LANGUAGE OverloadedStrings      #-}
{-# LANGUAGE QuasiQuotes            #-}
{-# LANGUAGE RecursiveDo            #-}
{-# LANGUAGE ScopedTypeVariables    #-}
{-# LANGUAGE StandaloneDeriving     #-}
{-# LANGUAGE TemplateHaskell        #-}
{-# LANGUAGE TupleSections          #-}
{-# LANGUAGE TypeApplications       #-}
{-# LANGUAGE TypeFamilies           #-}

-- |
-- Copyright   :  (C) 2018 Kadena
-- License     :  BSD-style (see the file LICENSE)
--

module Frontend.ReplGhcjs where

<<<<<<< HEAD
------------------------------------------------------------------------------
import           Control.Lens
import           Control.Monad.Reader                   (ask)
import           Control.Monad.State.Strict
import Data.Aeson (ToJSON, FromJSON)
import           Data.Default                           (Default (..))
import qualified Data.Map                               as Map
import           Data.String                            (IsString)
import           Data.Text                              (Text)
import qualified Data.Text                              as T
import           GHCJS.DOM.EventM                       (on)
import           GHCJS.DOM.GlobalEventHandlers          (keyPress)
import           GHCJS.DOM.KeyboardEvent                (getCtrlKey, getKey,
                                                         getKeyCode, getMetaKey)
import           GHCJS.DOM.Types                        (HTMLElement (..),
                                                         unElement)
import           Language.Javascript.JSaddle            (liftJSM)
import           Reflex
import           Reflex.Dom.ACE.Extended                hiding (Annotation (..))
import           Reflex.Dom.Core
------------------------------------------------------------------------------
import           Obelisk.Generated.Static
import           Obelisk.Route                          (R)
import           Obelisk.Route.Frontend
import           Pact.Repl
import           Pact.Repl.Types
import           Pact.Types.Lang
------------------------------------------------------------------------------
import           Common.OAuth                           (OAuthProvider (OAuthProvider_GitHub))
import           Common.Route
import           Frontend.AppCfg
import           Frontend.Crypto.Class
import           Frontend.Editor
import           Frontend.Foundation
import           Frontend.GistStore
import           Frontend.Ide
import           Frontend.OAuth
import           Frontend.Repl
import           Frontend.Storage
import           Frontend.UI.Button
import           Frontend.UI.Dialogs.CreatedGist        (uiCreatedGist)
import           Frontend.UI.Dialogs.CreateGist         (uiCreateGist)
import           Frontend.UI.Dialogs.DeployConfirmation (uiDeployConfirmation)
import           Frontend.UI.Dialogs.LogoutConfirmation (uiLogoutConfirmation)
import           Frontend.UI.Dialogs.NetworkEdit        (uiNetworkEdit)
import           Frontend.UI.Dialogs.Signing            (uiSigning)
import           Frontend.UI.Modal
import           Frontend.UI.Modal.Impl
import           Frontend.UI.RightPanel
import           Frontend.UI.Wallet
------------------------------------------------------------------------------
=======
import Control.Lens
import Control.Monad.Reader (ask)
import Control.Monad.State.Strict
import Data.Default (Default (..))
import Data.String (IsString)
import Data.Text (Text)
import GHCJS.DOM.EventM (on)
import GHCJS.DOM.GlobalEventHandlers (keyPress)
import GHCJS.DOM.KeyboardEvent (getCtrlKey, getKey, getKeyCode, getMetaKey)
import GHCJS.DOM.Types (HTMLElement (..), unElement)
import Language.Javascript.JSaddle (liftJSM)
import Obelisk.Generated.Static
import Obelisk.Route (R)
import Obelisk.Route.Frontend
import Pact.Repl
import Pact.Repl.Types
import Pact.Types.Lang
import Reflex
import Reflex.Dom.ACE.Extended hiding (Annotation (..))
import Reflex.Dom.Core
import qualified Data.Map as Map
import qualified Data.Text as T

import Common.OAuth (OAuthProvider (OAuthProvider_GitHub))
import Common.Route
import Frontend.AppCfg
import Frontend.Editor
import Frontend.Foundation
import Frontend.GistStore
import Frontend.Ide
import Frontend.OAuth
import Frontend.Repl
import Frontend.Storage
import Frontend.UI.Button
import Frontend.UI.Dialogs.CreateGist (uiCreateGist)
import Frontend.UI.Dialogs.CreatedGist (uiCreatedGist)
import Frontend.UI.Dialogs.DeployConfirmation (uiDeployConfirmation)
import Frontend.UI.Dialogs.LogoutConfirmation (uiLogoutConfirmation)
import Frontend.UI.Dialogs.NetworkEdit (uiNetworkEdit)
import Frontend.UI.Dialogs.Signing (uiSigning)
import Frontend.UI.Modal
import Frontend.UI.Modal.Impl
import Frontend.UI.RightPanel

>>>>>>> c3c063c1

app
  :: forall key t m.
     ( MonadWidget t m
     , Routed t (R FrontendRoute) m, RouteToUrl (R FrontendRoute) m, SetRoute t (R FrontendRoute) m
     , HasConfigs m
     , HasStorage m, HasStorage (Performable m)
     , HasCrypto key (Performable m)
     , FromJSON key, ToJSON key
     )
  => AppCfg key t m -> m ()
app appCfg = void . mfix $ \ cfg -> do
  ideL <- makeIde appCfg cfg

  walletSidebar appCfg
  route <- demux <$> askRoute
  let mkPage :: R FrontendRoute -> Text -> m a -> m a
      mkPage r c = elDynAttr "div" (ffor (demuxed route r) $ \s -> "class" =: (c <> if s then " page visible" else " page"))
  walletCfg' <- mkPage (FrontendRoute_Wallet :/ ()) "wallet" $ do
    uiWallet (_ide_wallet ideL)
  updates <- mkPage (FrontendRoute_Main :/ ()) "contracts" $ do
    controlCfg <- controlBar appCfg ideL
    mainCfg <- elClass "main" "main page__main" $ do
      uiEditorCfg <- codePanel appCfg "main__left-pane" ideL
      envCfg <- rightTabBar "main__right-pane" ideL
      pure $ uiEditorCfg <> envCfg
    pure $ controlCfg <> mainCfg

  modalCfg <- showModal ideL

  let
    onGistCreatedModal = Just . uiCreatedGist <$> ideL ^. gistStore_created
    gistModalCfg = mempty & modalCfg_setModal .~ onGistCreatedModal
    onSigningModal = Just . uiSigning appCfg ideL <$> _appCfg_signingRequest appCfg
    signingModalCfg = mempty & modalCfg_setModal .~ onSigningModal

  pure $ mconcat
    [ updates
    , walletCfg'
    , modalCfg
    , gistModalCfg
    , signingModalCfg
    , mempty & ideCfg_editor . editorCfg_loadCode .~ _appCfg_externalFileOpened appCfg
    ]

walletSidebar
  :: (DomBuilder t m, PostBuild t m, Routed t (R FrontendRoute) m, SetRoute t (R FrontendRoute) m, RouteToUrl (R FrontendRoute) m)
  => AppCfg key t m -> m ()
walletSidebar appCfg = elAttr "div" ("class" =: "sidebar") $ do
  divClass "logo" blank -- TODO missing logo image
  route <- demux <$> askRoute
  let sidebarLink r = routeLink r $ do
        let mkAttrs sel = "class" =: ("link" <> if sel then " selected" else "")
        elDynAttr "span" (mkAttrs <$> demuxed route r) $ do
          let (normal, highlighted) = routeIcon r
          elAttr "img" ("class" =: "highlighted" <> "src" =: highlighted) blank
          elAttr "img" ("class" =: "normal" <> "src" =: normal) blank
  sidebarLink $ FrontendRoute_Wallet :/ ()
  sidebarLink $ FrontendRoute_Main :/ ()
  elAttr "div" ("style" =: "flex-grow: 1") blank
  sidebarLink $ FrontendRoute_Resources :/ ()
  sidebarLink $ FrontendRoute_Settings :/ ()
  _appCfg_sidebarExtra appCfg
  -- TODO logout link

-- | Get the routes to the icon assets for each route
routeIcon :: R FrontendRoute -> (Text, Text)
routeIcon = \case
  FrontendRoute_Main :/ () -> (static @"img/menu/contracts.png", static @"img/menu/contracts_highlighted.png")
  FrontendRoute_Wallet :/ () -> (static @"img/menu/wallet.png", static @"img/menu/wallet_highlighted.png")
  FrontendRoute_Resources :/ () -> (static @"img/menu/resources.png", static @"img/menu/resources_highlighted.png")
  FrontendRoute_Settings :/ () -> (static @"img/menu/settings.png", static @"img/menu/settings_highlighted.png")
  _ -> ("", "")

-- | Code editing (left hand side currently)
codePanel :: forall r key t m a. (MonadWidget t m, Routed t r m) => AppCfg key t m -> CssClass -> Ide a key t -> m (IdeCfg a key t)
codePanel appCfg cls m = elKlass "div" (cls <> "pane") $ do
    (e, eCfg) <- wysiwyg $ do
      onNewCode <- tagOnPostBuild $ m ^. editor_code
      let annotations = map toAceAnnotation <$> m ^. editor_annotations
      onUserCode <- codeWidget appCfg annotations "" onNewCode
      pure $ mempty & editorCfg_setCode .~ onUserCode

    onCtrlEnter <- getCtrlEnterEvent e
    loadCfg <- loadCodeIntoRepl m onCtrlEnter
    pure $ mconcat [ eCfg , loadCfg ]
  where
    wysiwyg = elClass' "div" "wysiwyg pane__body"
    -- We can't use domEvent Keypress because it only gets us the
    -- deprecated key code which does not work cross platform in this case:
    getCtrlEnterEvent e = do
      (onCtrlEnter, triggerEv) <- newTriggerEvent
      let htmlElement = HTMLElement . unElement $ _element_raw e
      void $ liftJSM $ htmlElement `on` keyPress $ do
        ev <- ask
        hasCtrl <- liftJSM $ getCtrlKey ev
        hasMeta <- liftJSM $ getMetaKey ev
        key <- liftJSM $ getKey ev
        code <- liftJSM $ getKeyCode ev
        let hasEnter = key == ("Enter" :: Text) || code == 10 || code == 13

        liftIO $ when ((hasCtrl || hasMeta) && hasEnter) $ triggerEv ()
      pure onCtrlEnter

-- | Load current editor code into REPL.
loadCodeIntoRepl
  :: forall key t m model a
  . (MonadWidget t m, HasEditor model t)
   => model
   -> Event t ()
   -> m (IdeCfg a key t)
loadCodeIntoRepl m onReq = do
  let onLoad = tag (current $ m ^. editor_code) onReq
  pure $ mempty
    & replCfg_sendTransaction .~ onLoad

toAceAnnotation :: Annotation -> AceAnnotation
toAceAnnotation anno = AceAnnotation
  { _aceAnnotation_row = _annotation_line anno -1 -- Ace starts at 0.
  , _aceAnnotation_column = _annotation_column anno
  , _aceAnnotation_text = _annotation_msg anno
  , _aceAnnotation_type = T.pack . show $ _annotation_type anno
  }

codeWidget
  :: (MonadWidget t m, Routed t r m)
  => AppCfg key t m
  -> Event t [AceAnnotation]
  -> Text
  -> Event t Text
  -> m (Event t Text)
codeWidget appCfg anno iv sv = do
    let ac = def { _aceConfigMode = Just "ace/mode/pact"
                 , _aceConfigElemAttrs = "class" =: "ace-code ace-widget"
                 , _aceConfigReadOnly = _appCfg_editorReadOnly appCfg
                 }
    route <- askRoute
    -- Without this delay, sometimes the resize doesn't take place.
    resize <- delay 0.1 . (void (updated route) <>) =<< getPostBuild
    ace <- resizableAceWidget resize mempty ac (AceDynConfig Nothing) anno iv sv
    return $ _extendedACE_onUserChange ace


controlBar
  :: forall key t m. (MonadWidget t m, HasCrypto key (Performable m))
  => AppCfg key t m
  -> ModalIde m key t
  ->  m (ModalIdeCfg m key t)
controlBar appCfg m = do
    mainHeader $ do
      controlBarLeft
      controlBarCenter
      controlBarRight appCfg m
  where
    -- Main header with adjusted padding on MacOs (scrollbars take up no space there):
    mainHeader child = do
      isMac <- getBrowserProperty "mac"

      let
        baseCls = "main-header page__main-header "
        cls = if isMac
                 then  baseCls <> "page__main-header_platform_mac"
                 else baseCls
      divClass cls child

controlBarCenter :: forall t m. MonadWidget t m => m ()
controlBarCenter = divClass "main-header__center-box" $
  divClass "main-header__center" $
    kadenaLogo
  where
    kadenaLogo =
      elAttr "a"
        ( "href" =: "https://kadena.io"
          <> "class" =: "main-header__kadena-logo" <> "target" =: "_blank"
        ) $
        elAttr "img"
          ( "src" =: static @"img/Klogo.png"
            <> "alt" =: "Kadena Logo"
            <> "class" =: "main-header__logo-img"
          ) blank


controlBarLeft :: forall t m. MonadWidget t m => m ()
controlBarLeft =
  divClass "main-header__logos-docs" $ do
    {- kadenaLogo -}
    pactLogo
    docs

  where

    pactLogo =
      elClass "div" "main-header__pact-logo" $ do
        elAttr "img"
          ( "src" =: static @"img/pact-logo.svg"
            <> "alt" =: "Kadena Pact Logo"
            <> "class" =: "main-header__pact-logo-img"
          ) blank
        elClass "span" "main-header__pact-version" $ do
          ver <- getPactVersion
          text $ "v" <> ver

    docs = divClass "main-header__docs" $ do
      elAttr "a" ( "href" =: "https://pactlang.org"
                <> "class" =: "main-header__documents" <> "target" =: "_blank"
                 ) $ do
        elAttr "img" ("src" =: static @"img/instruction.svg" <> "alt" =: "Documentation" <> "class" =: "main-header__documents-img" <> "style" =: "width: 28px;") blank
        text "Tutorials"

      elAttr "a" ( "href" =: "http://pact-language.readthedocs.io"
                <> "class" =: "main-header__documents" <> "target" =: "_blank"
                 ) $ do
        elAttr "img" ("src" =: static @"img/document.svg" <> "class" =: "main-header__documents-img") blank
        text "Docs"


getPactVersion :: MonadWidget t m => m Text
getPactVersion = do
    is <- liftIO $ initReplState StringEval Nothing
    ver <- liftIO $ evalStateT (evalRepl' "(pact-version)") is >>= pure . \case
      Right (TLiteral (LString ver) _) -> ver
      _ -> error "failed to get pact version"
    return ver

controlBarRight
  :: forall key t m. (MonadWidget t m, HasCrypto key (Performable m))
  => AppCfg key t m -> ModalIde m key t -> m (ModalIdeCfg m key t)
controlBarRight appCfg m = do
    divClass "main-header__controls-nav" $ do
      elClass "div" "main-header__project-loader" $ do

        _ <- openFileBtn

        onLoadClicked <- loadReplBtn

        onDeployClick <- deployBtn

        onCreateGist <- if _appCfg_gistEnabled appCfg then gistBtn else pure never

        onNetClick <- cogButton headerBtnCfg
        onLogoutClick <- if _appCfg_gistEnabled appCfg then maySignoutBtn else pure never

        loadCfg <- loadCodeIntoRepl m onLoadClicked
        let
          reqConfirmation :: Event t (Maybe (ModalImpl m key t))
          reqConfirmation = attachWith (\c _ -> Just $ uiDeployConfirmation c m) (current $ m ^. editor_code) onDeployClick

          gistConfirmation :: Event t (Maybe (ModalImpl m key t))
          gistConfirmation = Just uiCreateGist <$ onCreateGist

          networkEdit :: Event t (Maybe (ModalImpl m key t))
          networkEdit = Just (uiNetworkEdit m) <$ onNetClick

          logoutConfirmation :: Event t (Maybe (ModalImpl m key t))
          logoutConfirmation = Just uiLogoutConfirmation <$ onLogoutClick

          gistCfg =  mempty & modalCfg_setModal .~  gistConfirmation

          deployCfg = mempty & modalCfg_setModal .~ reqConfirmation

          logoutCfg = mempty & modalCfg_setModal .~ logoutConfirmation

          netCfg = mempty & modalCfg_setModal .~ networkEdit

        pure $ deployCfg <> loadCfg <> gistCfg <> netCfg <> logoutCfg
  where
    maySignoutBtn = do
      let gitHubOnline = Map.member OAuthProvider_GitHub <$> m ^. oAuth_accessTokens
      onEvClick <- networkView $ ffor gitHubOnline $ \isOnline ->
        if isOnline then signoutBtn else pure never
      switchHold never onEvClick

    signoutBtn = signoutButton $
      headerBtnCfg & uiButtonCfg_title .~ Just "Sign out from GitHub"

    deployBtn = uiButton headerBtnCfg $
      text $ "Deploy"

    loadReplBtn =
      uiButton ( headerBtnCfg & uiButtonCfg_title .~ Just "Editor Shortcut: Ctrl+Enter") $ do
        text "Load"
        elClass "span" "main-header__minor-text" $
          text " into REPL"

    gistBtn =
      uiButton
          ( headerBtnCfg
              & uiButtonCfg_title .~ Just "Create gist on GitHub"
              {- & uiButtonCfg_class %~ (<> "main-header__text-icon-button") -}
          ) $ do
        {- btnTextIcon (static @"img/github-gist-dark.svg") "Make Gist" blank -}
        elClass "span" "main-header__minor-text" $ text "Make "
        text "Gist"

    openFileBtn = do
      let cfg = headerBtnCfg & uiButtonCfg_title ?~ "Open a local contract"
      uiButtonWithOnClick (_appCfg_openFileDialog appCfg) cfg $ do
        text "Open"
        elClass "span" "main-header__minor-text" $ text " File"


headerBtnCfg
  :: (Default (UiButtonCfgRep f), IsString (ReflexValue f CssClass), Semigroup (ReflexValue f CssClass))
  => UiButtonCfgRep f
headerBtnCfg = btnCfgPrimary & uiButtonCfg_class %~ (<> "main-header__button")<|MERGE_RESOLUTION|>--- conflicted
+++ resolved
@@ -24,62 +24,10 @@
 
 module Frontend.ReplGhcjs where
 
-<<<<<<< HEAD
-------------------------------------------------------------------------------
-import           Control.Lens
-import           Control.Monad.Reader                   (ask)
-import           Control.Monad.State.Strict
-import Data.Aeson (ToJSON, FromJSON)
-import           Data.Default                           (Default (..))
-import qualified Data.Map                               as Map
-import           Data.String                            (IsString)
-import           Data.Text                              (Text)
-import qualified Data.Text                              as T
-import           GHCJS.DOM.EventM                       (on)
-import           GHCJS.DOM.GlobalEventHandlers          (keyPress)
-import           GHCJS.DOM.KeyboardEvent                (getCtrlKey, getKey,
-                                                         getKeyCode, getMetaKey)
-import           GHCJS.DOM.Types                        (HTMLElement (..),
-                                                         unElement)
-import           Language.Javascript.JSaddle            (liftJSM)
-import           Reflex
-import           Reflex.Dom.ACE.Extended                hiding (Annotation (..))
-import           Reflex.Dom.Core
-------------------------------------------------------------------------------
-import           Obelisk.Generated.Static
-import           Obelisk.Route                          (R)
-import           Obelisk.Route.Frontend
-import           Pact.Repl
-import           Pact.Repl.Types
-import           Pact.Types.Lang
-------------------------------------------------------------------------------
-import           Common.OAuth                           (OAuthProvider (OAuthProvider_GitHub))
-import           Common.Route
-import           Frontend.AppCfg
-import           Frontend.Crypto.Class
-import           Frontend.Editor
-import           Frontend.Foundation
-import           Frontend.GistStore
-import           Frontend.Ide
-import           Frontend.OAuth
-import           Frontend.Repl
-import           Frontend.Storage
-import           Frontend.UI.Button
-import           Frontend.UI.Dialogs.CreatedGist        (uiCreatedGist)
-import           Frontend.UI.Dialogs.CreateGist         (uiCreateGist)
-import           Frontend.UI.Dialogs.DeployConfirmation (uiDeployConfirmation)
-import           Frontend.UI.Dialogs.LogoutConfirmation (uiLogoutConfirmation)
-import           Frontend.UI.Dialogs.NetworkEdit        (uiNetworkEdit)
-import           Frontend.UI.Dialogs.Signing            (uiSigning)
-import           Frontend.UI.Modal
-import           Frontend.UI.Modal.Impl
-import           Frontend.UI.RightPanel
-import           Frontend.UI.Wallet
-------------------------------------------------------------------------------
-=======
 import Control.Lens
 import Control.Monad.Reader (ask)
 import Control.Monad.State.Strict
+import Data.Aeson (FromJSON, ToJSON)
 import Data.Default (Default (..))
 import Data.String (IsString)
 import Data.Text (Text)
@@ -103,6 +51,7 @@
 import Common.OAuth (OAuthProvider (OAuthProvider_GitHub))
 import Common.Route
 import Frontend.AppCfg
+import Frontend.Crypto.Class
 import Frontend.Editor
 import Frontend.Foundation
 import Frontend.GistStore
@@ -120,8 +69,7 @@
 import Frontend.UI.Modal
 import Frontend.UI.Modal.Impl
 import Frontend.UI.RightPanel
-
->>>>>>> c3c063c1
+import Frontend.UI.Wallet
 
 app
   :: forall key t m.
