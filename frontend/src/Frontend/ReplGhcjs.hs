--- conflicted
+++ resolved
@@ -402,15 +402,9 @@
         text $ selectionToText self
       pure $ self <$ onClick
 
-<<<<<<< HEAD
 functionsList :: MonadWidget t m => Ide t -> BackendUri -> [PactFunction] -> m ()
 functionsList ideL backendUri functions = divClass "ui very relaxed list" $ do
   for_ functions $ \(PactFunction (ModuleName moduleName) name defType mdocs funType) -> divClass "item" $ do
-=======
-functionsList :: MonadWidget t m => Ide t -> [PactFunction] -> m ()
-functionsList ideL functions = divClass "ui very relaxed list" $ do
-  for_ functions $ \(PactFunction (ModuleName moduleName) name _ mdocs funType) -> divClass "item" $ do
->>>>>>> b23aea00
     (e, _) <- elClass' "a" "header" $ do
       text name
       text ":"
@@ -470,7 +464,6 @@
             callFun = ffor args $ \as -> mconcat ["(", moduleName, ".", name, " ", T.unwords as, ")"]
         -- for debugging: widgetHold blank $ ffor callFun $ label def . text
         let ed = ideL ^. ide_jsonData . jsonData_data
-<<<<<<< HEAD
         deployedResult <- backendRequest (ideL ^. ide_wallet) $
           ffor (attach (current ed) call) $ \(ed, c) -> BackendRequest
             { _backendRequest_code = c
@@ -480,16 +473,6 @@
         widgetHold_ blank $ ffor deployedResult $ \(_uri, x) -> case x of
           Left e -> message (def & messageConfig_type .~ Static (Just (MessageType Negative))) $ do
             text $ prettyPrintBackendError e
-=======
-        deployedResult <- backendPerformSend (ideL ^. ide_wallet) (ideL ^. ide_backend) $ do
-          ffor (attach (current ed) callFun) $ \(ed1, c) -> BackendRequest
-            { _backendRequest_code = c
-            , _backendRequest_data = either mempty id ed1
-            }
-        widgetHold_ blank $ ffor deployedResult $ \case
-          Left err -> message (def & messageConfig_type .~ Static (Just (MessageType Negative))) $ do
-            text $ prettyPrintBackendError err
->>>>>>> b23aea00
           Right v -> message def $ text $ tshow v
 
 selectionToText :: EnvSelection -> Text
@@ -559,7 +542,6 @@
       exampleLoaded = fmap Left . leftmost . fmap snd $ Map.elems exampleClick
 
   header def $ text "Deployed Contracts"
-<<<<<<< HEAD
 
   (search, backend) <- divClass "ui form" $ divClass "ui two fields" $ do
     search <- field def $ input (def & inputConfig_icon .~ Static (Just RightIcon)) $ do
@@ -615,29 +597,6 @@
   pure $ mempty
     { _ideCfg_selContract = leftmost [searchLoaded, exampleLoaded]
     }
-=======
-  search <- input (def & inputConfig_icon .~ Static (Just RightIcon) & inputConfig_fluid .~ Static True) $ do
-    ie <- inputElement $ def & initialAttributes .~ ("type" =: "text" <> "placeholder" =: "Search")
-    icon "black search" def
-    pure ie
-  let deployedContracts = ideL ^. ide_backend . backend_modules
-      filtered1 = f <$> value search <*> deployedContracts
-      f needle = \case
-        Nothing -> mempty
-        Just xs -> Map.fromList $ fforMaybe xs $ \x ->
-          if T.isInfixOf (T.toCaseFold needle) (T.toCaseFold x)
-          then Just (x, ())
-          else Nothing
-  deployedClick <- divClass "ui inverted selection list" $ listWithKey filtered1 $ \k _ -> do
-    let isSel = demuxed demuxSel $ Right k
-    selectableItem k isSel $ do
-      text k
-      (DeployedContract k <$) <$> loadButton isSel
-  let deployedSelected = switch . current $ fmap Right . leftmost . fmap fst . Map.elems <$> deployedClick
-      deployedLoaded = switch . current $ fmap Right . leftmost . fmap snd . Map.elems <$> deployedClick
-
-  pure $ mempty { _ideCfg_selContract = leftmost [deployedLoaded, exampleLoaded] }
->>>>>>> b23aea00
   where
     selectableItem :: k -> Dynamic t Bool -> m a -> m (Event t k, a)
     selectableItem k s m = do
