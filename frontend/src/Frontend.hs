--- conflicted
+++ resolved
@@ -61,13 +61,8 @@
       , _appCfg_loadEditor = loadEditorFromLocalStorage
       , _appCfg_editorReadOnly = False
       , _appCfg_signingRequest = never
-<<<<<<< HEAD
-      , _appCfg_signingResponse = \_ -> pure ()
+      , _appCfg_signingResponse = liftIO . print
       , _appCfg_sidebarExtra = pure ()
-=======
-      , _appCfg_signingResponse = liftIO . print
-      , _appCfg_forceResize = never
->>>>>>> c3c063c1
       }
   }
 
