--- conflicted
+++ resolved
@@ -56,16 +56,12 @@
           & textInputConfig_value .~ SetValue "" (Just $ "" <$ clicked)
           & textInputConfig_placeholder .~ pure "Enter key name"
 
-<<<<<<< HEAD
       let nameEmpty = (== "") <$> value name
       let duplicate = Map.member <$> value name <*> w ^. wallet_keys
 
       clicked <- flip button (text "Generate") $ def
-        & buttonConfig_emphasis |?~ Secondary
+        & buttonConfig_emphasis .~ Static (Just Secondary)
         & buttonConfig_disabled .~ Dyn ((||) <$> nameEmpty <*> duplicate)
-=======
-      clicked <- button (def & buttonConfig_emphasis .~ Static (Just Secondary)) $ text "Generate"
->>>>>>> 6cb73fd8
 
       let onReq = tag (current $ _textInput_value name) clicked
 
