<<<<<<< HEAD
{-# LANGUAGE DataKinds           #-}
=======
>>>>>>> 86b09ebe
{-# LANGUAGE GADTs               #-}
{-# LANGUAGE LambdaCase          #-}
{-# LANGUAGE OverloadedStrings   #-}
{-# LANGUAGE ScopedTypeVariables #-}

module Backend where

<<<<<<< HEAD
import           Control.Monad.Identity   (Identity (..))
import           Control.Monad.IO.Class   (liftIO)
import           Data.Dependent.Sum       (DSum ((:=>)))
import           Data.List                (foldl')
import qualified Data.List                as L
import           Data.Maybe               (isJust)
import qualified Data.Text                as T
import qualified Obelisk.Backend          as Ob
import           Obelisk.Route            (R)
import           Snap                     (Snap, pass, writeBS)
import           Snap.Util.FileServe      (serveFile)
import           System.Directory         (canonicalizePath, doesFileExist)
import           System.FilePath          ((</>))

import qualified Backend.Devel            as Devel
=======
import           Control.Monad.Identity (Identity (..))
import           Control.Monad.IO.Class (liftIO)
import           Data.Dependent.Sum     (DSum ((:=>)))
import           Data.List              (foldl')
import qualified Data.List              as L
import           Data.Maybe             (isJust)
import qualified Data.Text              as T
import qualified Obelisk.Backend        as Ob
import           Obelisk.Route          (R)
import           Snap                   (Snap, pass, writeBS)
import           Snap.Util.FileServe    (serveFile)
import           System.Directory       (canonicalizePath, doesFileExist)
import           System.FilePath        ((</>))

import qualified Backend.Devel          as Devel
>>>>>>> 86b09ebe
import           Common.Api
import           Common.Route

backend :: Ob.Backend BackendRoute FrontendRoute
backend = Ob.Backend
    { Ob._backend_run = \serve -> do
        hasServerList <- isJust <$> getPactServerList
        if hasServerList
           -- Production mode:
           then serve $ serveBackendRoute "/var/lib/pact-web/dyn-configs"
           --  Devel mode:
           else Devel.withPactInstances serve

    , Ob._backend_routeEncoder = backendRouteEncoder
    }

-- | Serve our dynconfigs file.
serveBackendRoute :: FilePath -> R BackendRoute -> Snap ()
serveBackendRoute dynConfigs = \case
  BackendRoute_DynConfigs :=> Identity ps
    -> do
      let
        strSegs = map T.unpack ps
        p = foldl' (</>) dynConfigs strSegs
      pNorm <- liftIO $ canonicalizePath p
      baseNorm <- liftIO $ canonicalizePath dynConfigs
      -- Sanity check: Make sure we are serving a file in the target directory.
      exists <- liftIO $ doesFileExist pNorm
      if L.isPrefixOf baseNorm pNorm && exists
         then serveFile pNorm
         else pass
  BackendRoute_Robots :=> _
    -> writeBS "User-agent: *\nDisallow: \n"
  _ -> pure ()<|MERGE_RESOLUTION|>--- conflicted
+++ resolved
@@ -1,7 +1,3 @@
-<<<<<<< HEAD
-{-# LANGUAGE DataKinds           #-}
-=======
->>>>>>> 86b09ebe
 {-# LANGUAGE GADTs               #-}
 {-# LANGUAGE LambdaCase          #-}
 {-# LANGUAGE OverloadedStrings   #-}
@@ -9,7 +5,6 @@
 
 module Backend where
 
-<<<<<<< HEAD
 import           Control.Monad.Identity   (Identity (..))
 import           Control.Monad.IO.Class   (liftIO)
 import           Data.Dependent.Sum       (DSum ((:=>)))
@@ -25,23 +20,6 @@
 import           System.FilePath          ((</>))
 
 import qualified Backend.Devel            as Devel
-=======
-import           Control.Monad.Identity (Identity (..))
-import           Control.Monad.IO.Class (liftIO)
-import           Data.Dependent.Sum     (DSum ((:=>)))
-import           Data.List              (foldl')
-import qualified Data.List              as L
-import           Data.Maybe             (isJust)
-import qualified Data.Text              as T
-import qualified Obelisk.Backend        as Ob
-import           Obelisk.Route          (R)
-import           Snap                   (Snap, pass, writeBS)
-import           Snap.Util.FileServe    (serveFile)
-import           System.Directory       (canonicalizePath, doesFileExist)
-import           System.FilePath        ((</>))
-
-import qualified Backend.Devel          as Devel
->>>>>>> 86b09ebe
 import           Common.Api
 import           Common.Route
 
